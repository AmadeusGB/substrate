// Copyright 2017 Parity Technologies (UK) Ltd.
// This file is part of Polkadot.

// Polkadot is free software: you can redistribute it and/or modify
// it under the terms of the GNU General Public License as published by
// the Free Software Foundation, either version 3 of the License, or
// (at your option) any later version.

// Polkadot is distributed in the hope that it will be useful,
// but WITHOUT ANY WARRANTY; without even the implied warranty of
// MERCHANTABILITY or FITNESS FOR A PARTICULAR PURPOSE.  See the
// GNU General Public License for more details.

// You should have received a copy of the GNU General Public License
// along with Polkadot.  If not, see <http://www.gnu.org/licenses/>.?

use std::collections::{HashMap, HashSet};
use std::{mem, cmp};
use std::sync::Arc;
use std::time;
use parking_lot::{RwLock, Mutex};
use serde_json;
use runtime_primitives::traits::{Block as BlockT, Header as HeaderT, Hashing, HashingFor};
use runtime_primitives::generic::BlockId;
use network::PeerId;

<<<<<<< HEAD
use chain::Client;
use config::ProtocolConfig;
use consensus::Consensus;
use error;
use io::SyncIo;
use message::{self, Message};
use service::{Role, TransactionPool, BftMessageStream};
use specialization::Specialization;
use sync::{ChainSync, Status as SyncStatus, SyncState};
use super::header_hash;
=======
use message::{self, Message};
use message::generic::Message as GenericMessage;
use sync::{ChainSync, Status as SyncStatus, SyncState};
use consensus::Consensus;
use service::{Role, TransactionPool, BftMessageStream};
use config::ProtocolConfig;
use chain::Client;
use on_demand::OnDemandService;
use io::SyncIo;
use error;
>>>>>>> 2e263226

const REQUEST_TIMEOUT_SEC: u64 = 40;

/// Current protocol version.
pub (crate) const CURRENT_VERSION: u32 = 1;
/// Current packet count.
pub (crate) const CURRENT_PACKET_COUNT: u8 = 1;


// Maximum allowed entries in `BlockResponse`
const MAX_BLOCK_DATA_RESPONSE: u32 = 128;

<<<<<<< HEAD
=======
// Lock must always be taken in order declared here.
pub struct Protocol<B: BlockT> {
	config: ProtocolConfig,
	chain: Arc<Client<B>>,
	on_demand: Option<Arc<OnDemandService>>,
	genesis_hash: B::Hash,
	sync: RwLock<ChainSync<B>>,
	consensus: Mutex<Consensus<B>>,
	// All connected peers
	peers: RwLock<HashMap<PeerId, Peer<B>>>,
	// Connected peers pending Status message.
	handshaking_peers: RwLock<HashMap<PeerId, time::Instant>>,
	transaction_pool: Arc<TransactionPool<B>>,
}

>>>>>>> 2e263226
/// Syncing status and statistics
#[derive(Clone)]
pub struct ProtocolStatus<B: BlockT> {
	/// Sync status.
	pub sync: SyncStatus<B>,
	/// Total number of connected peers
	pub num_peers: usize,
	/// Total number of active peers.
	pub num_active_peers: usize,
}

/// Peer information
struct Peer<B: BlockT> {
	/// Protocol version
	protocol_version: u32,
	/// Roles
	roles: Role,
	/// Peer best block hash
	best_hash: B::Hash,
	/// Peer best block number
	best_number: <B::Header as HeaderT>::Number,
	/// Pending block request if any
	block_request: Option<message::BlockRequest<B>>,
	/// Request timestamp
	request_timestamp: Option<time::Instant>,
	/// Holds a set of transactions known to this peer.
<<<<<<< HEAD
	known_extrinsics: HashSet<ExtrinsicHash>,
=======
	known_transactions: HashSet<B::Hash>,
>>>>>>> 2e263226
	/// Holds a set of blocks known to this peer.
	known_blocks: HashSet<B::Hash>,
	/// Request counter,
	next_request_id: message::RequestId,
}

#[derive(Debug)]
pub struct PeerInfo<B: BlockT> {
	/// Roles
	pub roles: Role,
	/// Protocol version
	pub protocol_version: u32,
	/// Peer best block hash
	pub best_hash: B::Hash,
	/// Peer best block number
	pub best_number: <B::Header as HeaderT>::Number,
}

<<<<<<< HEAD
/// Transaction stats
#[derive(Debug)]
pub struct TransactionStats {
	/// Block number where this TX was first seen.
	pub first_seen: u64,
	/// Peers it was propagated to.
	pub propagated_to: BTreeMap<NodeId, usize>,
}

/// Protocol context.
pub(crate) struct Context<'a> {
	io: &'a mut SyncIo,
	context_data: &'a ContextData,
}

impl<'a> Context<'a> {
	fn new(context_data: &'a ContextData, io: &'a mut SyncIo) -> Self {
		Context {
			io,
			context_data,
		}
	}

	/// Send a message to a peer.
	pub(crate) fn send_message(&mut self, peer_id: PeerId, message: Message) {
		send_message(&self.context_data.peers, self.io, peer_id, message)
	}

	pub(crate) fn disable_peer(&mut self, peer_id: PeerId) {
		self.io.disable_peer(peer_id);
	}

	pub(crate) fn disconnect_peer(&mut self, peer_id: PeerId) {
		self.io.disconnect_peer(peer_id)
	}

	/// Get peer info.
	pub(crate) fn peer_info(&self, peer: PeerId) -> Option<PeerInfo> {
		self.context_data.peers.read().get(&peer).map(|p| {
			PeerInfo {
				roles: p.roles,
				protocol_version: p.protocol_version,
				best_hash: p.best_hash,
				best_number: p.best_number,
			}
		})
	}

	/// Get a handle to the chain.
	pub(crate) fn chain(&self) -> &Client {
		&*self.context_data.chain
	}
}

impl<'a> ::specialization::HandlerContext for Context<'a> {
	fn send(&mut self, peer_id: PeerId, message: Vec<u8>) {
		self.send_message(peer_id, Message::ChainSpecific(message));
	}

	fn disable_peer(&mut self, peer_id: PeerId) {
		Context::disable_peer(self, peer_id);
	}

	fn disconnect_peer(&mut self, peer_id: PeerId) {
		Context::disable_peer(self, peer_id);
	}

	fn client(&self) -> &Client {
		&*self.context_data.chain
	}
}

struct ContextData {
	// All connected peers
	peers: RwLock<HashMap<PeerId, Peer>>,
	chain: Arc<Client>,
}

// Lock must always be taken in order declared here.
pub struct Protocol<S: Specialization> {
	config: ProtocolConfig,
	specialization: RwLock<S>,
	genesis_hash: HeaderHash,
	sync: RwLock<ChainSync>,
	consensus: Mutex<Consensus>,
	context_data: ContextData,
	// Connected peers pending Status message.
	handshaking_peers: RwLock<HashMap<PeerId, time::Instant>>,
	transaction_pool: Arc<TransactionPool>,
}

impl<S: Specialization> Protocol<S> {
	/// Create a new instance.
	pub fn new(
		config: ProtocolConfig,
		chain: Arc<Client>,
		transaction_pool: Arc<TransactionPool>,
		specialization: S,
=======
impl<B: BlockT> Protocol<B> where
	B::Header: HeaderT<Number=u64>
{
	/// Create a new instance.
	pub fn new(
		config: ProtocolConfig,
		chain: Arc<Client<B>>,
		on_demand: Option<Arc<OnDemandService>>,
		transaction_pool: Arc<TransactionPool<B>>
>>>>>>> 2e263226
	) -> error::Result<Self>  {
		let info = chain.info()?;
		let sync = ChainSync::new(config.roles, &info);
		let protocol = Protocol {
			config: config,
<<<<<<< HEAD
			specialization: RwLock::new(specialization),
			context_data: ContextData {
				peers: RwLock::new(HashMap::new()),
				chain,
			},
			genesis_hash: info.chain.genesis_hash,
			sync: RwLock::new(ChainSync::new(&info)),
			consensus: Mutex::new(Consensus::new(best_hash)),
=======
			chain: chain,
			on_demand: on_demand,
			genesis_hash: info.chain.genesis_hash,
			sync: RwLock::new(sync),
			consensus: Mutex::new(Consensus::new()),
			peers: RwLock::new(HashMap::new()),
>>>>>>> 2e263226
			handshaking_peers: RwLock::new(HashMap::new()),
			transaction_pool: transaction_pool,
		};
		Ok(protocol)
	}

	/// Returns protocol status
	pub fn status(&self) -> ProtocolStatus<B> {
		let sync = self.sync.read();
		let peers = self.context_data.peers.read();
		ProtocolStatus {
			sync: sync.status(),
			num_peers: peers.values().count(),
			num_active_peers: peers.values().filter(|p| p.block_request.is_some()).count(),
		}
	}

	pub fn handle_packet(&self, io: &mut SyncIo, peer_id: PeerId, data: &[u8]) {
		let message: Message<B> = match serde_json::from_slice(data) {
			Ok(m) => m,
			Err(e) => {
				debug!("Invalid packet from {}: {}", peer_id, e);
				io.disable_peer(peer_id);
				return;
			}
		};

		match message {
			GenericMessage::Status(s) => self.on_status_message(io, peer_id, s),
			GenericMessage::BlockRequest(r) => self.on_block_request(io, peer_id, r),
			GenericMessage::BlockResponse(r) => {
				let request = {
					let mut peers = self.context_data.peers.write();
					if let Some(ref mut peer) = peers.get_mut(&peer_id) {
						peer.request_timestamp = None;
						match mem::replace(&mut peer.block_request, None) {
							Some(r) => r,
							None => {
								debug!("Unexpected response packet from {}", peer_id);
								io.disable_peer(peer_id);
								return;
							}
						}
					} else {
						debug!("Unexpected packet from {}", peer_id);
						io.disable_peer(peer_id);
						return;
					}
				};
				if request.id != r.id {
					trace!(target: "sync", "Ignoring mismatched response packet from {} (expected {} got {})", peer_id, request.id, r.id);
					return;
				}
				self.on_block_response(io, peer_id, request, r);
			},
			GenericMessage::BlockAnnounce(announce) => {
				self.on_block_announce(io, peer_id, announce);
			},
<<<<<<< HEAD
			Message::BftMessage(m) => self.on_bft_message(io, peer_id, m, blake2_256(data).into()),
			Message::Extrinsics(m) => self.on_extrinsics(io, peer_id, m),
			Message::ChainSpecific(data) => self.on_chain_specific(io, peer_id, data),
		}
	}

	pub fn send_message(&self, io: &mut SyncIo, peer_id: PeerId, message: Message) {
		send_message(&self.context_data.peers, io, peer_id, message);
=======
			GenericMessage::BftMessage(m) => self.on_bft_message(io, peer_id, m, HashingFor::<B>::hash(data)),
			GenericMessage::Transactions(m) => self.on_transactions(io, peer_id, m),
			GenericMessage::RemoteCallRequest(request) => self.on_remote_call_request(io, peer_id, request),
			GenericMessage::RemoteCallResponse(response) => self.on_remote_call_response(io, peer_id, response)
		}
	}

	pub fn send_message(&self, io: &mut SyncIo, peer_id: PeerId, mut message: Message<B>) {
		match &mut message {
			&mut GenericMessage::BlockRequest(ref mut r) => {
				let mut peers = self.peers.write();
				if let Some(ref mut peer) = peers.get_mut(&peer_id) {
					r.id = peer.next_request_id;
					peer.next_request_id = peer.next_request_id + 1;
					peer.block_request = Some(r.clone());
					peer.request_timestamp = Some(time::Instant::now());
				}
			},
			_ => (),
		}
		let data = serde_json::to_vec(&message).expect("Serializer is infallible; qed");
		if let Err(e) = io.send(peer_id, data) {
			debug!(target:"sync", "Error sending message: {:?}", e);
			io.disconnect_peer(peer_id);
		}
	}

	pub fn hash_message(message: &Message<B>) -> B::Hash {
		let data = serde_json::to_vec(&message).expect("Serializer is infallible; qed");
		HashingFor::<B>::hash(&data)
>>>>>>> 2e263226
	}

	/// Called when a new peer is connected
	pub fn on_peer_connected(&self, io: &mut SyncIo, peer_id: PeerId) {
		trace!(target: "sync", "Connected {}: {}", peer_id, io.peer_info(peer_id));
		self.handshaking_peers.write().insert(peer_id, time::Instant::now());
		self.send_status(io, peer_id);
	}

	/// Called by peer when it is disconnecting
	pub fn on_peer_disconnected(&self, io: &mut SyncIo, peer: PeerId) {
		trace!(target: "sync", "Disconnecting {}: {}", peer, io.peer_info(peer));
		let removed = {
			let mut peers = self.context_data.peers.write();
			let mut handshaking_peers = self.handshaking_peers.write();
			handshaking_peers.remove(&peer);
			peers.remove(&peer).is_some()
		};
		if removed {
<<<<<<< HEAD
			let mut context = Context::new(&self.context_data, io);
			self.consensus.lock().peer_disconnected(&mut context, peer);
			self.sync.write().peer_disconnected(&mut context, peer);
=======
			self.consensus.lock().peer_disconnected(io, self, peer);
			self.sync.write().peer_disconnected(io, self, peer);
			self.on_demand.as_ref().map(|s| s.on_disconnect(peer));
>>>>>>> 2e263226
		}
	}

	fn on_block_request(&self, io: &mut SyncIo, peer: PeerId, request: message::BlockRequest<B>) {
		trace!(target: "sync", "BlockRequest {} from {}: from {:?} to {:?} max {:?}", request.id, peer, request.from, request.to, request.max);
		let mut blocks = Vec::new();
		let mut id = match request.from {
			message::FromBlock::Hash(h) => BlockId::Hash(h),
			message::FromBlock::Number(n) => BlockId::Number(n),
		};
		let max = cmp::min(request.max.unwrap_or(u32::max_value()), MAX_BLOCK_DATA_RESPONSE) as usize;
		// TODO: receipts, etc.
		let (mut get_header, mut get_body, mut get_justification) = (false, false, false);
		for a in request.fields {
			match a {
				message::BlockAttribute::Header => get_header = true,
				message::BlockAttribute::Body => get_body = true,
				message::BlockAttribute::Receipt => unimplemented!(),
				message::BlockAttribute::MessageQueue => unimplemented!(),
				message::BlockAttribute::Justification => get_justification = true,
			}
		}
		while let Some(header) = self.context_data.chain.header(&id).unwrap_or(None) {
			if blocks.len() >= max{
				break;
			}
			let number = header.number().clone();
			let hash = header.hash();
			let block_data = message::generic::BlockData {
				hash: hash,
				header: if get_header { Some(header) } else { None },
				body: if get_body { self.context_data.chain.body(&BlockId::Hash(hash)).unwrap_or(None) } else { None },
				receipt: None,
				message_queue: None,
				justification: if get_justification { self.context_data.chain.justification(&BlockId::Hash(hash)).unwrap_or(None) } else { None },
			};
			blocks.push(block_data);
			match request.direction {
				message::Direction::Ascending => id = BlockId::Number(number + 1),
				message::Direction::Descending => {
					if number == 0 {
						break;
					}
					id = BlockId::Number(number - 1)
				}
			}
		}
		let response = message::generic::BlockResponse {
			id: request.id,
			blocks: blocks,
		};
		self.send_message(io, peer, GenericMessage::BlockResponse(response))
	}

	fn on_block_response(&self, io: &mut SyncIo, peer: PeerId, request: message::BlockRequest<B>, response: message::BlockResponse<B>) {
		// TODO: validate response
		trace!(target: "sync", "BlockResponse {} from {} with {} blocks", response.id, peer, response.blocks.len());
<<<<<<< HEAD
		self.sync.write().on_block_data(&mut Context::new(&self.context_data, io), peer, request, response);
	}

	fn on_bft_message(&self, io: &mut SyncIo, peer: PeerId, message: message::LocalizedBftMessage, hash: Hash) {
=======
		self.sync.write().on_block_data(io, self, peer, request, response);
	}

	fn on_bft_message(&self, io: &mut SyncIo, peer: PeerId, message: message::LocalizedBftMessage<B>, hash: B::Hash) {
>>>>>>> 2e263226
		trace!(target: "sync", "BFT message from {}: {:?}", peer, message);
		self.consensus.lock().on_bft_message(&mut Context::new(&self.context_data, io), peer, message, hash);
	}

	fn on_chain_specific(&self, io: &mut SyncIo, peer: PeerId, message: Vec<u8>) {
		self.specialization.write().on_message(&mut Context::new(&self.context_data, io), peer, message);
	}

	/// See `ConsensusService` trait.
<<<<<<< HEAD
	pub fn send_bft_message(&self, io: &mut SyncIo, message: message::LocalizedBftMessage) {
		self.consensus.lock().send_bft_message(&mut Context::new(&self.context_data, io), message)
=======
	pub fn send_bft_message(&self, io: &mut SyncIo, message: message::LocalizedBftMessage<B>) {
		self.consensus.lock().send_bft_message(io, self, message)
>>>>>>> 2e263226
	}

	/// See `ConsensusService` trait.
	pub fn bft_messages(&self, parent_hash: B::Hash) -> BftMessageStream<B> {
		self.consensus.lock().bft_messages(parent_hash)
	}

	/// Perform time based maintenance.
	pub fn tick(&self, io: &mut SyncIo) {
		self.maintain_peers(io);
		self.on_demand.as_ref().map(|s| s.maintain_peers(io));
		self.consensus.lock().collect_garbage(None);
	}

	fn maintain_peers(&self, io: &mut SyncIo) {
		let tick = time::Instant::now();
		let mut aborting = Vec::new();
		{
			let peers = self.context_data.peers.read();
			let handshaking_peers = self.handshaking_peers.read();
			for (peer_id, timestamp) in peers.iter()
				.filter_map(|(id, peer)| peer.request_timestamp.as_ref().map(|r| (id, r)))
				.chain(handshaking_peers.iter()) {
				if (tick - *timestamp).as_secs() > REQUEST_TIMEOUT_SEC {
					trace!(target: "sync", "Timeout {}", peer_id);
					io.disconnect_peer(*peer_id);
					aborting.push(*peer_id);
				}
			}
		}
		for p in aborting {
			self.on_peer_disconnected(io, p);
		}
	}

<<<<<<< HEAD
	pub fn peer_info(&self, peer: PeerId) -> Option<PeerInfo> {
		self.context_data.peers.read().get(&peer).map(|p| {
=======
	pub fn peer_info(&self, peer: PeerId) -> Option<PeerInfo<B>> {
		self.peers.read().get(&peer).map(|p| {
>>>>>>> 2e263226
			PeerInfo {
				roles: p.roles,
				protocol_version: p.protocol_version,
				best_hash: p.best_hash,
				best_number: p.best_number,
			}
		})
	}

	/// Called by peer to report status
	fn on_status_message(&self, io: &mut SyncIo, peer_id: PeerId, status: message::Status<B>) {
		trace!(target: "sync", "New peer {} {:?}", peer_id, status);
		if io.is_expired() {
			trace!(target: "sync", "Status packet from expired session {}:{}", peer_id, io.peer_info(peer_id));
			return;
		}

		{
			let mut peers = self.context_data.peers.write();
			let mut handshaking_peers = self.handshaking_peers.write();
			if peers.contains_key(&peer_id) {
				debug!(target: "sync", "Unexpected status packet from {}:{}", peer_id, io.peer_info(peer_id));
				return;
			}
			if status.genesis_hash != self.genesis_hash {
				io.disable_peer(peer_id);
				trace!(target: "sync", "Peer {} genesis hash mismatch (ours: {}, theirs: {})", peer_id, self.genesis_hash, status.genesis_hash);
				return;
			}
			if status.version != CURRENT_VERSION {
				io.disable_peer(peer_id);
				trace!(target: "sync", "Peer {} unsupported eth protocol ({})", peer_id, status.version);
				return;
			}

			let peer = Peer {
				protocol_version: status.version,
				roles: message::Role::as_flags(&status.roles),
				best_hash: status.best_hash,
				best_number: status.best_number,
				block_request: None,
				request_timestamp: None,
				known_extrinsics: HashSet::new(),
				known_blocks: HashSet::new(),
				next_request_id: 0,
			};
			peers.insert(peer_id.clone(), peer);
			handshaking_peers.remove(&peer_id);
			debug!(target: "sync", "Connected {} {}", peer_id, io.peer_info(peer_id));
		}

<<<<<<< HEAD
		let mut context = Context::new(&self.context_data, io);
		sync.new_peer(&mut context, peer_id);
		consensus.new_peer(&mut context, peer_id, &status.roles);
	}

	/// Called when peer sends us new extrinsics
	fn on_extrinsics(&self, _io: &mut SyncIo, peer_id: PeerId, extrinsics: message::Extrinsics) {
		// Accept extrinsics only when fully synced
=======
		self.sync.write().new_peer(io, self, peer_id);
		self.consensus.lock().new_peer(io, self, peer_id, &status.roles);
		self.on_demand.as_ref().map(|s| s.on_connect(peer_id, message::Role::as_flags(&status.roles)));
	}

	/// Called when peer sends us new transactions
	fn on_transactions(&self, _io: &mut SyncIo, peer_id: PeerId, transactions: message::Transactions<B::Extrinsic>) {
		// Accept transactions only when fully synced
>>>>>>> 2e263226
		if self.sync.read().status().state != SyncState::Idle {
			trace!(target: "sync", "{} Ignoring extrinsics while syncing", peer_id);
			return;
		}
		trace!(target: "sync", "Received {} extrinsics from {}", extrinsics.len(), peer_id);
		let mut peers = self.context_data.peers.write();
		if let Some(ref mut peer) = peers.get_mut(&peer_id) {
			for t in extrinsics {
				if let Some(hash) = self.transaction_pool.import(&t) {
					peer.known_extrinsics.insert(hash);
				}
			}
		}
	}

	/// Called when we propagate ready extrinsics to peers.
	pub fn propagate_extrinsics(&self, io: &mut SyncIo) {
		debug!(target: "sync", "Propagating extrinsics");

		// Accept transactions only when fully synced
		if self.sync.read().status().state != SyncState::Idle {
			return;
		}

		let extrinsics = self.transaction_pool.transactions();

<<<<<<< HEAD
		let mut peers = self.context_data.peers.write();
		for (peer_id, ref mut peer) in peers.iter_mut() {
			let to_send: Vec<_> = extrinsics.iter().filter_map(|&(hash, ref t)|
				if peer.known_extrinsics.insert(hash.clone()) { Some(t.clone()) } else { None }).collect();
			if !to_send.is_empty() {
				trace!(target: "sync", "Sending {} extrinsics to {}", to_send.len(), peer_id);
				self.send_message(io, *peer_id, Message::Extrinsics(to_send));
=======
		let mut propagated_to = HashMap::new();
		let mut peers = self.peers.write();
		for (peer_id, ref mut peer) in peers.iter_mut() {
			let (hashes, to_send): (Vec<_>, Vec<_>) = transactions
				.iter()
				.cloned()
				.filter(|&(hash, _)| peer.known_transactions.insert(hash))
				.unzip();

			if !to_send.is_empty() {
				let node_id = io.peer_session_info(*peer_id).map(|info| match info.id {
					Some(id) => format!("{}@{:x}", info.remote_address, id),
					None => info.remote_address.clone(),
				});

				if let Some(id) = node_id {
					for hash in hashes {
						propagated_to.entry(hash).or_insert_with(Vec::new).push(id.clone());
					}
				}
				trace!(target: "sync", "Sending {} transactions to {}", to_send.len(), peer_id);
				self.send_message(io, *peer_id, GenericMessage::Transactions(to_send));
>>>>>>> 2e263226
			}
		}
		self.transaction_pool.on_broadcasted(propagated_to);
	}

	/// Send Status message
	fn send_status(&self, io: &mut SyncIo, peer_id: PeerId) {
<<<<<<< HEAD
		if let Ok(info) = self.context_data.chain.info() {
			let status = message::Status {
				version: CURRENT_VERSION,
=======
		if let Ok(info) = self.chain.info() {
			let status = message::generic::Status {
				version: PROTOCOL_VERSION,
>>>>>>> 2e263226
				genesis_hash: info.chain.genesis_hash,
				roles: self.config.roles.into(),
				best_number: info.chain.best_number,
				best_hash: info.chain.best_hash,
				authority_signature: None,
				authority_id: None,
				chain_status: self.specialization.read().status(),
			};
			self.send_message(io, peer_id, GenericMessage::Status(status))
		}
	}

	pub fn abort(&self) {
		let mut sync = self.sync.write();
		let mut peers = self.context_data.peers.write();
		let mut handshaking_peers = self.handshaking_peers.write();
		sync.clear();
		peers.clear();
		handshaking_peers.clear();
		self.consensus.lock().restart();
	}

	pub fn on_block_announce(&self, io: &mut SyncIo, peer_id: PeerId, announce: message::BlockAnnounce<B::Header>) {
		let header = announce.header;
		let hash = header.hash();
		{
			let mut peers = self.context_data.peers.write();
			if let Some(ref mut peer) = peers.get_mut(&peer_id) {
				peer.known_blocks.insert(hash.clone());
			}
		}
		self.sync.write().on_block_announce(&mut Context::new(&self.context_data, io), peer_id, hash, &header);
	}

	pub fn on_block_imported(&self, io: &mut SyncIo, hash: B::Hash, header: &B::Header) {
		self.sync.write().update_chain_info(&header);
		// send out block announcements
		let mut peers = self.context_data.peers.write();

		for (peer_id, ref mut peer) in peers.iter_mut() {
			if peer.known_blocks.insert(hash.clone()) {
				trace!(target: "sync", "Announcing block {:?} to {}", hash, peer_id);
				self.send_message(io, *peer_id, GenericMessage::BlockAnnounce(message::BlockAnnounce {
					header: header.clone()
				}));
			}
		}

		self.consensus.lock().collect_garbage(Some(&header));
	}

	fn on_remote_call_request(&self, io: &mut SyncIo, peer_id: PeerId, request: message::RemoteCallRequest<B::Hash>) {
		trace!(target: "sync", "Remote request {} from {} ({} at {})", request.id, peer_id, request.method, request.block);
		let (value, proof) = match self.chain.execution_proof(&request.block, &request.method, &request.data) {
			Ok((value, proof)) => (value, proof),
			Err(error) => {
				trace!(target: "sync", "Remote request {} from {} ({} at {}) failed with: {}",
					request.id, peer_id, request.method, request.block, error);
				(Default::default(), Default::default())
			},
		};

		self.send_message(io, peer_id, GenericMessage::RemoteCallResponse(message::RemoteCallResponse {
			id: request.id, value, proof,
		}));
	}

	fn on_remote_call_response(&self, io: &mut SyncIo, peer_id: PeerId, response: message::RemoteCallResponse) {
		trace!(target: "sync", "Remote response {} from {}", response.id, peer_id);
		self.on_demand.as_ref().map(|s| s.on_remote_response(io, peer_id, response));
	}

<<<<<<< HEAD
	pub fn chain(&self) -> &Client {
		&*self.context_data.chain
=======
	pub fn chain(&self) -> &Client<B> {
		&*self.chain
>>>>>>> 2e263226
	}

	/// Execute a closure with access to a network context and specialization.
	pub fn with_spec<F, U>(&self, io: &mut SyncIo, f: F) -> U
		where F: FnOnce(&mut S, &mut ::specialization::HandlerContext) -> U
	{
		f(&mut* self.specialization.write(), &mut Context::new(&self.context_data, io))
	}
}

fn send_message(peers: &RwLock<HashMap<PeerId, Peer>>, io: &mut SyncIo, peer_id: PeerId, mut message: Message) {
	match &mut message {
		&mut Message::BlockRequest(ref mut r) => {
			let mut peers = peers.write();
			if let Some(ref mut peer) = peers.get_mut(&peer_id) {
				r.id = peer.next_request_id;
				peer.next_request_id = peer.next_request_id + 1;
				peer.block_request = Some(r.clone());
				peer.request_timestamp = Some(time::Instant::now());
			}
		},
		_ => (),
	}
	let data = serde_json::to_vec(&message).expect("Serializer is infallible; qed");
	if let Err(e) = io.send(peer_id, data) {
		debug!(target:"sync", "Error sending message: {:?}", e);
		io.disconnect_peer(peer_id);
	}
}

/// Hash a message.
// TODO: remove this. non-unique and insecure.
pub fn hash_message(message: &Message) -> Hash {
	let data = serde_json::to_vec(&message).expect("Serializer is infallible; qed");
	blake2_256(&data).into()
}<|MERGE_RESOLUTION|>--- conflicted
+++ resolved
@@ -24,20 +24,9 @@
 use runtime_primitives::generic::BlockId;
 use network::PeerId;
 
-<<<<<<< HEAD
-use chain::Client;
-use config::ProtocolConfig;
-use consensus::Consensus;
-use error;
-use io::SyncIo;
-use message::{self, Message};
-use service::{Role, TransactionPool, BftMessageStream};
-use specialization::Specialization;
-use sync::{ChainSync, Status as SyncStatus, SyncState};
-use super::header_hash;
-=======
 use message::{self, Message};
 use message::generic::Message as GenericMessage;
+use specialization::Specialization;
 use sync::{ChainSync, Status as SyncStatus, SyncState};
 use consensus::Consensus;
 use service::{Role, TransactionPool, BftMessageStream};
@@ -46,7 +35,6 @@
 use on_demand::OnDemandService;
 use io::SyncIo;
 use error;
->>>>>>> 2e263226
 
 const REQUEST_TIMEOUT_SEC: u64 = 40;
 
@@ -59,24 +47,19 @@
 // Maximum allowed entries in `BlockResponse`
 const MAX_BLOCK_DATA_RESPONSE: u32 = 128;
 
-<<<<<<< HEAD
-=======
 // Lock must always be taken in order declared here.
-pub struct Protocol<B: BlockT> {
+pub struct Protocol<B: BlockT, S: Specialization<B>> {
 	config: ProtocolConfig,
-	chain: Arc<Client<B>>,
+	specialization: RwLock<S>,
+	context_data: ContextData<B>,
 	on_demand: Option<Arc<OnDemandService>>,
 	genesis_hash: B::Hash,
 	sync: RwLock<ChainSync<B>>,
 	consensus: Mutex<Consensus<B>>,
-	// All connected peers
-	peers: RwLock<HashMap<PeerId, Peer<B>>>,
 	// Connected peers pending Status message.
 	handshaking_peers: RwLock<HashMap<PeerId, time::Instant>>,
 	transaction_pool: Arc<TransactionPool<B>>,
 }
-
->>>>>>> 2e263226
 /// Syncing status and statistics
 #[derive(Clone)]
 pub struct ProtocolStatus<B: BlockT> {
@@ -103,11 +86,7 @@
 	/// Request timestamp
 	request_timestamp: Option<time::Instant>,
 	/// Holds a set of transactions known to this peer.
-<<<<<<< HEAD
-	known_extrinsics: HashSet<ExtrinsicHash>,
-=======
-	known_transactions: HashSet<B::Hash>,
->>>>>>> 2e263226
+	known_extrinsics: HashSet<B::Hash>,
 	/// Holds a set of blocks known to this peer.
 	known_blocks: HashSet<B::Hash>,
 	/// Request counter,
@@ -126,24 +105,14 @@
 	pub best_number: <B::Header as HeaderT>::Number,
 }
 
-<<<<<<< HEAD
-/// Transaction stats
-#[derive(Debug)]
-pub struct TransactionStats {
-	/// Block number where this TX was first seen.
-	pub first_seen: u64,
-	/// Peers it was propagated to.
-	pub propagated_to: BTreeMap<NodeId, usize>,
-}
-
 /// Protocol context.
-pub(crate) struct Context<'a> {
+pub struct Context<'a, B: 'a + BlockT> {
 	io: &'a mut SyncIo,
-	context_data: &'a ContextData,
-}
-
-impl<'a> Context<'a> {
-	fn new(context_data: &'a ContextData, io: &'a mut SyncIo) -> Self {
+	context_data: &'a ContextData<B>,
+}
+
+impl<'a, B: BlockT + 'a> Context<'a, B> {
+	pub(crate) fn new(context_data: &'a ContextData<B>, io: &'a mut SyncIo) -> Self {
 		Context {
 			io,
 			context_data,
@@ -151,20 +120,20 @@
 	}
 
 	/// Send a message to a peer.
-	pub(crate) fn send_message(&mut self, peer_id: PeerId, message: Message) {
+	pub fn send_message(&mut self, peer_id: PeerId, message: Message<B>) {
 		send_message(&self.context_data.peers, self.io, peer_id, message)
 	}
 
-	pub(crate) fn disable_peer(&mut self, peer_id: PeerId) {
+	pub fn disable_peer(&mut self, peer_id: PeerId) {
 		self.io.disable_peer(peer_id);
 	}
 
-	pub(crate) fn disconnect_peer(&mut self, peer_id: PeerId) {
+	pub fn disconnect_peer(&mut self, peer_id: PeerId) {
 		self.io.disconnect_peer(peer_id)
 	}
 
 	/// Get peer info.
-	pub(crate) fn peer_info(&self, peer: PeerId) -> Option<PeerInfo> {
+	pub fn peer_info(&self, peer: PeerId) -> Option<PeerInfo<B>> {
 		self.context_data.peers.read().get(&peer).map(|p| {
 			PeerInfo {
 				roles: p.roles,
@@ -176,14 +145,14 @@
 	}
 
 	/// Get a handle to the chain.
-	pub(crate) fn chain(&self) -> &Client {
+	pub fn chain(&self) -> &Client<B> {
 		&*self.context_data.chain
 	}
 }
 
-impl<'a> ::specialization::HandlerContext for Context<'a> {
+impl<'a, B: BlockT + 'a> ::specialization::HandlerContext<B> for Context<'a, B> {
 	fn send(&mut self, peer_id: PeerId, message: Vec<u8>) {
-		self.send_message(peer_id, Message::ChainSpecific(message));
+		self.send_message(peer_id, GenericMessage::ChainSpecific(message));
 	}
 
 	fn disable_peer(&mut self, peer_id: PeerId) {
@@ -194,74 +163,48 @@
 		Context::disable_peer(self, peer_id);
 	}
 
-	fn client(&self) -> &Client {
+	fn client(&self) -> &Client<B> {
 		&*self.context_data.chain
 	}
 }
 
-struct ContextData {
+/// Data necessary to create a context.
+pub(crate) struct ContextData<B: BlockT> {
 	// All connected peers
-	peers: RwLock<HashMap<PeerId, Peer>>,
-	chain: Arc<Client>,
-}
-
-// Lock must always be taken in order declared here.
-pub struct Protocol<S: Specialization> {
-	config: ProtocolConfig,
-	specialization: RwLock<S>,
-	genesis_hash: HeaderHash,
-	sync: RwLock<ChainSync>,
-	consensus: Mutex<Consensus>,
-	context_data: ContextData,
-	// Connected peers pending Status message.
-	handshaking_peers: RwLock<HashMap<PeerId, time::Instant>>,
-	transaction_pool: Arc<TransactionPool>,
-}
-
-impl<S: Specialization> Protocol<S> {
-	/// Create a new instance.
-	pub fn new(
-		config: ProtocolConfig,
-		chain: Arc<Client>,
-		transaction_pool: Arc<TransactionPool>,
-		specialization: S,
-=======
-impl<B: BlockT> Protocol<B> where
-	B::Header: HeaderT<Number=u64>
-{
+	peers: RwLock<HashMap<PeerId, Peer<B>>>,
+	chain: Arc<Client<B>>,
+}
+
+impl<B: BlockT, S: Specialization<B>> Protocol<B, S> where B::Header: HeaderT<Number=u64> {
 	/// Create a new instance.
 	pub fn new(
 		config: ProtocolConfig,
 		chain: Arc<Client<B>>,
 		on_demand: Option<Arc<OnDemandService>>,
-		transaction_pool: Arc<TransactionPool<B>>
->>>>>>> 2e263226
+		transaction_pool: Arc<TransactionPool<B>>,
+		specialization: S,
 	) -> error::Result<Self>  {
 		let info = chain.info()?;
 		let sync = ChainSync::new(config.roles, &info);
 		let protocol = Protocol {
 			config: config,
-<<<<<<< HEAD
 			specialization: RwLock::new(specialization),
 			context_data: ContextData {
 				peers: RwLock::new(HashMap::new()),
 				chain,
 			},
-			genesis_hash: info.chain.genesis_hash,
-			sync: RwLock::new(ChainSync::new(&info)),
-			consensus: Mutex::new(Consensus::new(best_hash)),
-=======
-			chain: chain,
-			on_demand: on_demand,
+			on_demand,
 			genesis_hash: info.chain.genesis_hash,
 			sync: RwLock::new(sync),
 			consensus: Mutex::new(Consensus::new()),
-			peers: RwLock::new(HashMap::new()),
->>>>>>> 2e263226
 			handshaking_peers: RwLock::new(HashMap::new()),
 			transaction_pool: transaction_pool,
 		};
 		Ok(protocol)
+	}
+
+	pub(crate) fn context_data(&self) -> &ContextData<B> {
+		&self.context_data
 	}
 
 	/// Returns protocol status
@@ -316,47 +259,16 @@
 			GenericMessage::BlockAnnounce(announce) => {
 				self.on_block_announce(io, peer_id, announce);
 			},
-<<<<<<< HEAD
-			Message::BftMessage(m) => self.on_bft_message(io, peer_id, m, blake2_256(data).into()),
-			Message::Extrinsics(m) => self.on_extrinsics(io, peer_id, m),
-			Message::ChainSpecific(data) => self.on_chain_specific(io, peer_id, data),
-		}
-	}
-
-	pub fn send_message(&self, io: &mut SyncIo, peer_id: PeerId, message: Message) {
-		send_message(&self.context_data.peers, io, peer_id, message);
-=======
 			GenericMessage::BftMessage(m) => self.on_bft_message(io, peer_id, m, HashingFor::<B>::hash(data)),
-			GenericMessage::Transactions(m) => self.on_transactions(io, peer_id, m),
+			GenericMessage::Transactions(m) => self.on_extrinsics(io, peer_id, m),
 			GenericMessage::RemoteCallRequest(request) => self.on_remote_call_request(io, peer_id, request),
-			GenericMessage::RemoteCallResponse(response) => self.on_remote_call_response(io, peer_id, response)
-		}
-	}
-
-	pub fn send_message(&self, io: &mut SyncIo, peer_id: PeerId, mut message: Message<B>) {
-		match &mut message {
-			&mut GenericMessage::BlockRequest(ref mut r) => {
-				let mut peers = self.peers.write();
-				if let Some(ref mut peer) = peers.get_mut(&peer_id) {
-					r.id = peer.next_request_id;
-					peer.next_request_id = peer.next_request_id + 1;
-					peer.block_request = Some(r.clone());
-					peer.request_timestamp = Some(time::Instant::now());
-				}
-			},
-			_ => (),
-		}
-		let data = serde_json::to_vec(&message).expect("Serializer is infallible; qed");
-		if let Err(e) = io.send(peer_id, data) {
-			debug!(target:"sync", "Error sending message: {:?}", e);
-			io.disconnect_peer(peer_id);
-		}
-	}
-
-	pub fn hash_message(message: &Message<B>) -> B::Hash {
-		let data = serde_json::to_vec(&message).expect("Serializer is infallible; qed");
-		HashingFor::<B>::hash(&data)
->>>>>>> 2e263226
+			GenericMessage::RemoteCallResponse(response) => self.on_remote_call_response(io, peer_id, response),
+			GenericMessage::ChainSpecific(msg) => self.on_chain_specific(io, peer_id, msg),
+		}
+	}
+
+	pub fn send_message(&self, io: &mut SyncIo, peer_id: PeerId, message: Message<B>) {
+		send_message::<B>(&self.context_data.peers, io, peer_id, message)
 	}
 
 	/// Called when a new peer is connected
@@ -369,6 +281,11 @@
 	/// Called by peer when it is disconnecting
 	pub fn on_peer_disconnected(&self, io: &mut SyncIo, peer: PeerId) {
 		trace!(target: "sync", "Disconnecting {}: {}", peer, io.peer_info(peer));
+
+		// lock all the the peer lists so that add/remove peer events are in order
+		let mut sync = self.sync.write();
+		let mut consensus = self.consensus.lock();
+
 		let removed = {
 			let mut peers = self.context_data.peers.write();
 			let mut handshaking_peers = self.handshaking_peers.write();
@@ -376,15 +293,10 @@
 			peers.remove(&peer).is_some()
 		};
 		if removed {
-<<<<<<< HEAD
 			let mut context = Context::new(&self.context_data, io);
-			self.consensus.lock().peer_disconnected(&mut context, peer);
-			self.sync.write().peer_disconnected(&mut context, peer);
-=======
-			self.consensus.lock().peer_disconnected(io, self, peer);
-			self.sync.write().peer_disconnected(io, self, peer);
+			sync.peer_disconnected(&mut context, peer);
+			consensus.peer_disconnected(&mut context, peer);
 			self.on_demand.as_ref().map(|s| s.on_disconnect(peer));
->>>>>>> 2e263226
 		}
 	}
 
@@ -442,17 +354,10 @@
 	fn on_block_response(&self, io: &mut SyncIo, peer: PeerId, request: message::BlockRequest<B>, response: message::BlockResponse<B>) {
 		// TODO: validate response
 		trace!(target: "sync", "BlockResponse {} from {} with {} blocks", response.id, peer, response.blocks.len());
-<<<<<<< HEAD
 		self.sync.write().on_block_data(&mut Context::new(&self.context_data, io), peer, request, response);
 	}
 
-	fn on_bft_message(&self, io: &mut SyncIo, peer: PeerId, message: message::LocalizedBftMessage, hash: Hash) {
-=======
-		self.sync.write().on_block_data(io, self, peer, request, response);
-	}
-
 	fn on_bft_message(&self, io: &mut SyncIo, peer: PeerId, message: message::LocalizedBftMessage<B>, hash: B::Hash) {
->>>>>>> 2e263226
 		trace!(target: "sync", "BFT message from {}: {:?}", peer, message);
 		self.consensus.lock().on_bft_message(&mut Context::new(&self.context_data, io), peer, message, hash);
 	}
@@ -462,13 +367,8 @@
 	}
 
 	/// See `ConsensusService` trait.
-<<<<<<< HEAD
-	pub fn send_bft_message(&self, io: &mut SyncIo, message: message::LocalizedBftMessage) {
+	pub fn send_bft_message(&self, io: &mut SyncIo, message: message::LocalizedBftMessage<B>) {
 		self.consensus.lock().send_bft_message(&mut Context::new(&self.context_data, io), message)
-=======
-	pub fn send_bft_message(&self, io: &mut SyncIo, message: message::LocalizedBftMessage<B>) {
-		self.consensus.lock().send_bft_message(io, self, message)
->>>>>>> 2e263226
 	}
 
 	/// See `ConsensusService` trait.
@@ -504,13 +404,8 @@
 		}
 	}
 
-<<<<<<< HEAD
-	pub fn peer_info(&self, peer: PeerId) -> Option<PeerInfo> {
+	pub fn peer_info(&self, peer: PeerId) -> Option<PeerInfo<B>> {
 		self.context_data.peers.read().get(&peer).map(|p| {
-=======
-	pub fn peer_info(&self, peer: PeerId) -> Option<PeerInfo<B>> {
-		self.peers.read().get(&peer).map(|p| {
->>>>>>> 2e263226
 			PeerInfo {
 				roles: p.roles,
 				protocol_version: p.protocol_version,
@@ -562,25 +457,15 @@
 			debug!(target: "sync", "Connected {} {}", peer_id, io.peer_info(peer_id));
 		}
 
-<<<<<<< HEAD
 		let mut context = Context::new(&self.context_data, io);
-		sync.new_peer(&mut context, peer_id);
-		consensus.new_peer(&mut context, peer_id, &status.roles);
+		self.sync.write().new_peer(&mut context, peer_id);
+		self.consensus.lock().new_peer(&mut context, peer_id, &status.roles);
+		self.on_demand.as_ref().map(|s| s.on_connect(peer_id, message::Role::as_flags(&status.roles)));
 	}
 
 	/// Called when peer sends us new extrinsics
-	fn on_extrinsics(&self, _io: &mut SyncIo, peer_id: PeerId, extrinsics: message::Extrinsics) {
+	fn on_extrinsics(&self, _io: &mut SyncIo, peer_id: PeerId, extrinsics: message::Transactions<B::Extrinsic>) {
 		// Accept extrinsics only when fully synced
-=======
-		self.sync.write().new_peer(io, self, peer_id);
-		self.consensus.lock().new_peer(io, self, peer_id, &status.roles);
-		self.on_demand.as_ref().map(|s| s.on_connect(peer_id, message::Role::as_flags(&status.roles)));
-	}
-
-	/// Called when peer sends us new transactions
-	fn on_transactions(&self, _io: &mut SyncIo, peer_id: PeerId, transactions: message::Transactions<B::Extrinsic>) {
-		// Accept transactions only when fully synced
->>>>>>> 2e263226
 		if self.sync.read().status().state != SyncState::Idle {
 			trace!(target: "sync", "{} Ignoring extrinsics while syncing", peer_id);
 			return;
@@ -607,22 +492,13 @@
 
 		let extrinsics = self.transaction_pool.transactions();
 
-<<<<<<< HEAD
+		let mut propagated_to = HashMap::new();
 		let mut peers = self.context_data.peers.write();
 		for (peer_id, ref mut peer) in peers.iter_mut() {
-			let to_send: Vec<_> = extrinsics.iter().filter_map(|&(hash, ref t)|
-				if peer.known_extrinsics.insert(hash.clone()) { Some(t.clone()) } else { None }).collect();
-			if !to_send.is_empty() {
-				trace!(target: "sync", "Sending {} extrinsics to {}", to_send.len(), peer_id);
-				self.send_message(io, *peer_id, Message::Extrinsics(to_send));
-=======
-		let mut propagated_to = HashMap::new();
-		let mut peers = self.peers.write();
-		for (peer_id, ref mut peer) in peers.iter_mut() {
-			let (hashes, to_send): (Vec<_>, Vec<_>) = transactions
+			let (hashes, to_send): (Vec<_>, Vec<_>) = extrinsics
 				.iter()
 				.cloned()
-				.filter(|&(hash, _)| peer.known_transactions.insert(hash))
+				.filter(|&(hash, _)| peer.known_extrinsics.insert(hash))
 				.unzip();
 
 			if !to_send.is_empty() {
@@ -638,7 +514,6 @@
 				}
 				trace!(target: "sync", "Sending {} transactions to {}", to_send.len(), peer_id);
 				self.send_message(io, *peer_id, GenericMessage::Transactions(to_send));
->>>>>>> 2e263226
 			}
 		}
 		self.transaction_pool.on_broadcasted(propagated_to);
@@ -646,21 +521,13 @@
 
 	/// Send Status message
 	fn send_status(&self, io: &mut SyncIo, peer_id: PeerId) {
-<<<<<<< HEAD
 		if let Ok(info) = self.context_data.chain.info() {
-			let status = message::Status {
+			let status = message::generic::Status {
 				version: CURRENT_VERSION,
-=======
-		if let Ok(info) = self.chain.info() {
-			let status = message::generic::Status {
-				version: PROTOCOL_VERSION,
->>>>>>> 2e263226
 				genesis_hash: info.chain.genesis_hash,
 				roles: self.config.roles.into(),
 				best_number: info.chain.best_number,
 				best_hash: info.chain.best_hash,
-				authority_signature: None,
-				authority_id: None,
 				chain_status: self.specialization.read().status(),
 			};
 			self.send_message(io, peer_id, GenericMessage::Status(status))
@@ -708,7 +575,7 @@
 
 	fn on_remote_call_request(&self, io: &mut SyncIo, peer_id: PeerId, request: message::RemoteCallRequest<B::Hash>) {
 		trace!(target: "sync", "Remote request {} from {} ({} at {})", request.id, peer_id, request.method, request.block);
-		let (value, proof) = match self.chain.execution_proof(&request.block, &request.method, &request.data) {
+		let (value, proof) = match self.context_data.chain.execution_proof(&request.block, &request.method, &request.data) {
 			Ok((value, proof)) => (value, proof),
 			Err(error) => {
 				trace!(target: "sync", "Remote request {} from {} ({} at {}) failed with: {}",
@@ -727,26 +594,17 @@
 		self.on_demand.as_ref().map(|s| s.on_remote_response(io, peer_id, response));
 	}
 
-<<<<<<< HEAD
-	pub fn chain(&self) -> &Client {
-		&*self.context_data.chain
-=======
-	pub fn chain(&self) -> &Client<B> {
-		&*self.chain
->>>>>>> 2e263226
-	}
-
 	/// Execute a closure with access to a network context and specialization.
 	pub fn with_spec<F, U>(&self, io: &mut SyncIo, f: F) -> U
-		where F: FnOnce(&mut S, &mut ::specialization::HandlerContext) -> U
+		where F: FnOnce(&mut S, &mut ::specialization::HandlerContext<B>) -> U
 	{
 		f(&mut* self.specialization.write(), &mut Context::new(&self.context_data, io))
 	}
 }
 
-fn send_message(peers: &RwLock<HashMap<PeerId, Peer>>, io: &mut SyncIo, peer_id: PeerId, mut message: Message) {
+fn send_message<B: BlockT>(peers: &RwLock<HashMap<PeerId, Peer<B>>>, io: &mut SyncIo, peer_id: PeerId, mut message: Message<B>) {
 	match &mut message {
-		&mut Message::BlockRequest(ref mut r) => {
+		&mut GenericMessage::BlockRequest(ref mut r) => {
 			let mut peers = peers.write();
 			if let Some(ref mut peer) = peers.get_mut(&peer_id) {
 				r.id = peer.next_request_id;
@@ -765,8 +623,7 @@
 }
 
 /// Hash a message.
-// TODO: remove this. non-unique and insecure.
-pub fn hash_message(message: &Message) -> Hash {
+pub(crate) fn hash_message<B: BlockT>(message: &Message<B>) -> B::Hash {
 	let data = serde_json::to_vec(&message).expect("Serializer is infallible; qed");
-	blake2_256(&data).into()
+	HashingFor::<B>::hash(&data)
 }