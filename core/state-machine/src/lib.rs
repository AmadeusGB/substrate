// Copyright 2017-2019 Parity Technologies (UK) Ltd.
// This file is part of Substrate.

// Substrate is free software: you can redistribute it and/or modify
// it under the terms of the GNU General Public License as published by
// the Free Software Foundation, either version 3 of the License, or
// (at your option) any later version.

// Substrate is distributed in the hope that it will be useful,
// but WITHOUT ANY WARRANTY; without even the implied warranty of
// MERCHANTABILITY or FITNESS FOR A PARTICULAR PURPOSE.  See the
// GNU General Public License for more details.

// You should have received a copy of the GNU General Public License
// along with Substrate.  If not, see <http://www.gnu.org/licenses/>.

//! Substrate state machine implementation.

#![warn(missing_docs)]

use std::{fmt, panic::UnwindSafe, result, marker::PhantomData};
use std::borrow::Cow;
use log::warn;
use hash_db::Hasher;
use parity_codec::{Decode, Encode};
<<<<<<< HEAD
use primitives::{storage::well_known_keys, NativeOrEncoded, NeverNativeValue, offchain};
=======
use primitives::{
	storage::well_known_keys, NativeOrEncoded, NeverNativeValue, OffchainExt
};
>>>>>>> f481c712

pub mod backend;
mod changes_trie;
mod ext;
mod testing;
mod basic;
mod overlayed_changes;
mod proving_backend;
mod trie_backend;
mod trie_backend_essence;

use overlayed_changes::OverlayedChangeSet;
pub use trie::{TrieMut, TrieDBMut, DBValue, MemoryDB};
pub use testing::TestExternalities;
pub use basic::BasicExternalities;
pub use ext::Ext;
pub use backend::Backend;
pub use changes_trie::{
	AnchorBlockId as ChangesTrieAnchorBlockId,
	Storage as ChangesTrieStorage,
	RootsStorage as ChangesTrieRootsStorage,
	InMemoryStorage as InMemoryChangesTrieStorage,
	key_changes, key_changes_proof, key_changes_proof_check,
	prune as prune_changes_tries,
	oldest_non_pruned_trie as oldest_non_pruned_changes_trie
};
pub use overlayed_changes::OverlayedChanges;
pub use proving_backend::{
	create_proof_check_backend, create_proof_check_backend_storage,
	Recorder as ProofRecorder, ProvingBackend,
};
pub use trie_backend_essence::{TrieBackendStorage, Storage};
pub use trie_backend::TrieBackend;

/// A wrapper around a child storage key.
///
/// This wrapper ensures that the child storage key is correct and properly used.  It is
/// impossible to create an instance of this struct without providing a correct `storage_key`.
pub struct ChildStorageKey<'a, H: Hasher> {
	storage_key: Cow<'a, [u8]>,
	_hasher: PhantomData<H>,
}

impl<'a, H: Hasher> ChildStorageKey<'a, H> {
	fn new(storage_key: Cow<'a, [u8]>) -> Option<Self> {
		if !trie::is_child_trie_key_valid::<H>(&storage_key) {
			return None;
		}

		Some(ChildStorageKey {
			storage_key,
			_hasher: PhantomData,
		})
	}

	/// Create a new `ChildStorageKey` from a vector.
	///
	/// `storage_key` has should start with `:child_storage:default:`
	/// See `is_child_trie_key_valid` for more details.
	pub fn from_vec(key: Vec<u8>) -> Option<Self> {
		Self::new(Cow::Owned(key))
	}

	/// Create a new `ChildStorageKey` from a slice.
	///
	/// `storage_key` has should start with `:child_storage:default:`
	/// See `is_child_trie_key_valid` for more details.
	pub fn from_slice(key: &'a [u8]) -> Option<Self> {
		Self::new(Cow::Borrowed(key))
	}

	/// Get access to the byte representation of the storage key.
	///
	/// This key is guaranteed to be correct.
	pub fn as_ref(&self) -> &[u8] {
		&*self.storage_key
	}

	/// Destruct this instance into an owned vector that represents the storage key.
	///
	/// This key is guaranteed to be correct.
	pub fn into_owned(self) -> Vec<u8> {
		self.storage_key.into_owned()
	}
}

/// State Machine Error bound.
///
/// This should reflect WASM error type bound for future compatibility.
pub trait Error: 'static + fmt::Debug + fmt::Display + Send {}

impl Error for ExecutionError {}

/// Externalities Error.
///
/// Externalities are not really allowed to have errors, since it's assumed that dependent code
/// would not be executed unless externalities were available. This is included for completeness,
/// and as a transition away from the pre-existing framework.
#[derive(Debug, Eq, PartialEq)]
pub enum ExecutionError {
	/// Backend error.
	Backend(String),
	/// The entry `:code` doesn't exist in storage so there's no way we can execute anything.
	CodeEntryDoesNotExist,
	/// Backend is incompatible with execution proof generation process.
	UnableToGenerateProof,
	/// Invalid execution proof.
	InvalidProof,
}

impl fmt::Display for ExecutionError {
	fn fmt(&self, f: &mut fmt::Formatter) -> fmt::Result { write!(f, "Externalities Error") }
}

type CallResult<R, E> = Result<NativeOrEncoded<R>, E>;

/// Externalities: pinned to specific active address.
pub trait Externalities<H: Hasher> {
	/// Read runtime storage.
	fn storage(&self, key: &[u8]) -> Option<Vec<u8>>;

	/// Get storage value hash. This may be optimized for large values.
	fn storage_hash(&self, key: &[u8]) -> Option<H::Out> {
		self.storage(key).map(|v| H::hash(&v))
	}

	/// Read original runtime storage, ignoring any overlayed changes.
	fn original_storage(&self, key: &[u8]) -> Option<Vec<u8>>;

	/// Get original storage value hash, ignoring any overlayed changes.
	/// This may be optimized for large values.
	fn original_storage_hash(&self, key: &[u8]) -> Option<H::Out> {
		self.original_storage(key).map(|v| H::hash(&v))
	}

	/// Read child runtime storage.
	fn child_storage(&self, storage_key: ChildStorageKey<H>, key: &[u8]) -> Option<Vec<u8>>;

	/// Set storage entry `key` of current contract being called (effective immediately).
	fn set_storage(&mut self, key: Vec<u8>, value: Vec<u8>) {
		self.place_storage(key, Some(value));
	}

	/// Set child storage entry `key` of current contract being called (effective immediately).
	fn set_child_storage(&mut self, storage_key: ChildStorageKey<H>, key: Vec<u8>, value: Vec<u8>) {
		self.place_child_storage(storage_key, key, Some(value))
	}

	/// Clear a storage entry (`key`) of current contract being called (effective immediately).
	fn clear_storage(&mut self, key: &[u8]) {
		self.place_storage(key.to_vec(), None);
	}

	/// Clear a child storage entry (`key`) of current contract being called (effective immediately).
	fn clear_child_storage(&mut self, storage_key: ChildStorageKey<H>, key: &[u8]) {
		self.place_child_storage(storage_key, key.to_vec(), None)
	}

	/// Whether a storage entry exists.
	fn exists_storage(&self, key: &[u8]) -> bool {
		self.storage(key).is_some()
	}

	/// Whether a child storage entry exists.
	fn exists_child_storage(&self, storage_key: ChildStorageKey<H>, key: &[u8]) -> bool {
		self.child_storage(storage_key, key).is_some()
	}

	/// Clear an entire child storage.
	fn kill_child_storage(&mut self, storage_key: ChildStorageKey<H>);

	/// Clear storage entries which keys are start with the given prefix.
	fn clear_prefix(&mut self, prefix: &[u8]);

	/// Set or clear a storage entry (`key`) of current contract being called (effective immediately).
	fn place_storage(&mut self, key: Vec<u8>, value: Option<Vec<u8>>);

	/// Set or clear a child storage entry. Return whether the operation succeeds.
	fn place_child_storage(&mut self, storage_key: ChildStorageKey<H>, key: Vec<u8>, value: Option<Vec<u8>>);

	/// Get the identity of the chain.
	fn chain_id(&self) -> u64;

	/// Get the trie root of the current storage map. This will also update all child storage keys in the top-level storage map.
	fn storage_root(&mut self) -> H::Out where H::Out: Ord;

	/// Get the trie root of a child storage map. This will also update the value of the child
	/// storage keys in the top-level storage map.
	/// If the storage root equals the default hash as defined by the trie, the key in the top-level
	/// storage map will be removed.
	fn child_storage_root(&mut self, storage_key: ChildStorageKey<H>) -> Vec<u8>;

	/// Get the change trie root of the current storage overlay at a block with given parent.
	fn storage_changes_root(&mut self, parent: H::Out, parent_num: u64) -> Option<H::Out> where H::Out: Ord;

	/// Returns offchain externalities extension if present.
	fn offchain(&mut self) -> Option<&mut offchain::Externalities>;
}

/// An implementation of offchain extensions that should never be triggered.
pub enum NeverOffchainExt {}

impl NeverOffchainExt {
	/// Create new offchain extensions.
	pub fn new<'a>() -> Option<&'a mut NeverOffchainExt> {
		None
	}
}

impl offchain::Externalities for NeverOffchainExt {
	fn submit_transaction(&mut self, _extrinsic: Vec<u8>) -> Result<(), ()> {
		unreachable!()
	}

	fn sign(&mut self, _data: &[u8]) -> Option<[u8; 64]> {
		unreachable!()
	}

	fn timestamp(&mut self) -> offchain::Timestamp {
		unreachable!()
	}

	fn sleep_until(&mut self, _deadline: offchain::Timestamp) {
		unreachable!()
	}

	fn random_seed(&mut self) -> [u8; 32] {
		unreachable!()
	}

	fn local_storage_set(&mut self, _key: &[u8], _value: &[u8]) {
		unreachable!()
	}

	fn local_storage_read(&mut self, _key: &[u8]) -> Option<Vec<u8>> {
		unreachable!()
	}

	fn http_request_start(
		&mut self,
		_method: &str,
		_uri: &str,
		_meta: &[u8]
	) -> Result<offchain::HttpRequestId, ()> {
		unreachable!()
	}

	fn http_request_add_header(
		&mut self,
		_request_id: offchain::HttpRequestId,
		_name: &str,
		_value: &str
	) -> Result<(), ()> {
		unreachable!()
	}

	fn http_request_write_body(
		&mut self,
		_request_id: offchain::HttpRequestId,
		_chunk: &[u8],
		_deadline: Option<offchain::Timestamp>
	) -> Result<(), ()> {
		unreachable!()
	}

	fn http_response_wait(
		&mut self,
		_ids: &[offchain::HttpRequestId],
		_deadline: Option<offchain::Timestamp>
	) -> Vec<offchain::HttpRequestStatus> {
		unreachable!()
	}

	fn http_response_headers(
		&mut self,
		_request_id: offchain::HttpRequestId
	) -> Vec<(Vec<u8>, Vec<u8>)> {
		unreachable!()
	}

	fn http_response_read_body(
		&mut self,
		_request_id: offchain::HttpRequestId,
		_buffer: &mut [u8],
		_deadline: Option<offchain::Timestamp>
	) -> Result<usize, ()> {
		unreachable!()
	}
}

/// Code execution engine.
pub trait CodeExecutor<H: Hasher>: Sized + Send + Sync {
	/// Externalities error type.
	type Error: Error;

	/// Call a given method in the runtime. Returns a tuple of the result (either the output data
	/// or an execution error) together with a `bool`, which is true if native execution was used.
	fn call<
		E: Externalities<H>, R: Encode + Decode + PartialEq, NC: FnOnce() -> result::Result<R, &'static str> + UnwindSafe
	>(
		&self,
		ext: &mut E,
		method: &str,
		data: &[u8],
		use_native: bool,
		native_call: Option<NC>,
	) -> (CallResult<R, Self::Error>, bool);
}

/// Strategy for executing a call into the runtime.
#[derive(Copy, Clone, Eq, PartialEq, Debug)]
pub enum ExecutionStrategy {
	/// Execute with the native equivalent if it is compatible with the given wasm module; otherwise fall back to the wasm.
	NativeWhenPossible,
	/// Use the given wasm module.
	AlwaysWasm,
	/// Run with both the wasm and the native variant (if compatible). Report any discrepency as an error.
	Both,
	/// First native, then if that fails or is not possible, wasm.
	NativeElseWasm,
}

type DefaultHandler<R, E> = fn(
	CallResult<R, E>,
	CallResult<R, E>,
) -> CallResult<R, E>;

/// Like `ExecutionStrategy` only it also stores a handler in case of consensus failure.
#[derive(Clone)]
pub enum ExecutionManager<F> {
	/// Execute with the native equivalent if it is compatible with the given wasm module; otherwise fall back to the wasm.
	NativeWhenPossible,
	/// Use the given wasm module.
	AlwaysWasm,
	/// Run with both the wasm and the native variant (if compatible). Call `F` in the case of any discrepency.
	Both(F),
	/// First native, then if that fails or is not possible, wasm.
	NativeElseWasm,
}

impl<'a, F> From<&'a ExecutionManager<F>> for ExecutionStrategy {
	fn from(s: &'a ExecutionManager<F>) -> Self {
		match *s {
			ExecutionManager::NativeWhenPossible => ExecutionStrategy::NativeWhenPossible,
			ExecutionManager::AlwaysWasm => ExecutionStrategy::AlwaysWasm,
			ExecutionManager::NativeElseWasm => ExecutionStrategy::NativeElseWasm,
			ExecutionManager::Both(_) => ExecutionStrategy::Both,
		}
	}
}

impl ExecutionStrategy {
	/// Gets the corresponding manager for the execution strategy.
	pub fn get_manager<E: std::fmt::Debug, R: Decode + Encode>(self) -> ExecutionManager<DefaultHandler<R, E>> {
		match self {
			ExecutionStrategy::AlwaysWasm => ExecutionManager::AlwaysWasm,
			ExecutionStrategy::NativeWhenPossible => ExecutionManager::NativeWhenPossible,
			ExecutionStrategy::NativeElseWasm => ExecutionManager::NativeElseWasm,
			ExecutionStrategy::Both => ExecutionManager::Both(|wasm_result, native_result| {
				warn!(
					"Consensus error between wasm {:?} and native {:?}. Using wasm.",
					wasm_result,
					native_result
				);
				wasm_result
			}),
		}
	}
}


/// Evaluate to ExecutionManager::NativeWhenPossible, without having to figure out the type.
pub fn native_when_possible<E, R: Decode>() -> ExecutionManager<DefaultHandler<R, E>> {
	 ExecutionManager::NativeWhenPossible
}

/// Evaluate to ExecutionManager::NativeElseWasm, without having to figure out the type.
pub fn native_else_wasm<E, R: Decode>() -> ExecutionManager<DefaultHandler<R, E>> {
	ExecutionManager::NativeElseWasm
}

/// Evaluate to ExecutionManager::NativeWhenPossible, without having to figure out the type.
pub fn always_wasm<E, R: Decode>() -> ExecutionManager<DefaultHandler<R, E>> {
	ExecutionManager::AlwaysWasm
}

/// Creates new substrate state machine.
pub fn new<'a, H, B, T, O, Exec>(
	backend: &'a B,
	changes_trie_storage: Option<&'a T>,
	offchain_ext: Option<&'a mut O>,
	overlay: &'a mut OverlayedChanges,
	exec: &'a Exec,
	method: &'a str,
	call_data: &'a [u8],
) -> StateMachine<'a, H, B, T, O, Exec> {
	StateMachine {
		backend,
		changes_trie_storage,
		offchain_ext,
		overlay,
		exec,
		method,
		call_data,
		_hasher: PhantomData,
	}
}

/// The substrate state machine.
pub struct StateMachine<'a, H, B, T, O, Exec> {
	backend: &'a B,
	changes_trie_storage: Option<&'a T>,
	offchain_ext: Option<&'a mut O>,
	overlay: &'a mut OverlayedChanges,
	exec: &'a Exec,
	method: &'a str,
	call_data: &'a [u8],
	_hasher: PhantomData<H>,
}

impl<'a, H, B, T, O, Exec> StateMachine<'a, H, B, T, O, Exec> where
	H: Hasher,
	Exec: CodeExecutor<H>,
	B: Backend<H>,
	T: ChangesTrieStorage<H>,
<<<<<<< HEAD
	O: offchain::Externalities,
	H::Out: Ord + HeapSizeOf,
=======
	O: OffchainExt,
	H::Out: Ord,
>>>>>>> f481c712
{
	/// Execute a call using the given state backend, overlayed changes, and call executor.
	/// Produces a state-backend-specific "transaction" which can be used to apply the changes
	/// to the backing store, such as the disk.
	///
	/// On an error, no prospective changes are written to the overlay.
	///
	/// Note: changes to code will be in place if this call is made again. For running partial
	/// blocks (e.g. a transaction at a time), ensure a different method is used.
	pub fn execute(
		&mut self,
		strategy: ExecutionStrategy,
	) -> Result<(Vec<u8>, B::Transaction, Option<MemoryDB<H>>), Box<Error>> {
		// We are not giving a native call and thus we are sure that the result can never be a native
		// value.
		self.execute_using_consensus_failure_handler::<_, NeverNativeValue, fn() -> _>(
			strategy.get_manager(),
			true,
			None,
		)
		.map(|(result, storage_tx, changes_tx)| (
			result.into_encoded(),
			storage_tx.expect("storage_tx is always computed when compute_tx is true; qed"),
			changes_tx,
		))
	}

	fn execute_aux<R, NC>(
		&mut self,
		compute_tx: bool,
		use_native: bool,
		native_call: Option<NC>,
	) -> (CallResult<R, Exec::Error>, bool, Option<B::Transaction>, Option<MemoryDB<H>>) where
		R: Decode + Encode + PartialEq,
		NC: FnOnce() -> result::Result<R, &'static str> + UnwindSafe,
	{
		let mut externalities = ext::Ext::new(
			self.overlay,
			self.backend,
			self.changes_trie_storage,
			self.offchain_ext.as_mut().map(|x| &mut **x),
		);
		let (result, was_native) = self.exec.call(
			&mut externalities,
			self.method,
			self.call_data,
			use_native,
			native_call,
		);
		let (storage_delta, changes_delta) = if compute_tx {
			let (storage_delta, changes_delta) = externalities.transaction();
			(Some(storage_delta), changes_delta)
		} else {
			(None, None)
		};
		(result, was_native, storage_delta, changes_delta)
	}

	fn execute_call_with_both_strategy<Handler, R, NC>(
		&mut self,
		compute_tx: bool,
		mut native_call: Option<NC>,
		orig_prospective: OverlayedChangeSet,
		on_consensus_failure: Handler,
	) -> (CallResult<R, Exec::Error>, Option<B::Transaction>, Option<MemoryDB<H>>) where
		R: Decode + Encode + PartialEq,
		NC: FnOnce() -> result::Result<R, &'static str> + UnwindSafe,
		Handler: FnOnce(
			CallResult<R, Exec::Error>,
			CallResult<R, Exec::Error>
		) -> CallResult<R, Exec::Error>
	{
		let (result, was_native, storage_delta, changes_delta) = self.execute_aux(compute_tx, true, native_call.take());

		if was_native {
			self.overlay.prospective = orig_prospective.clone();
			let (wasm_result, _, wasm_storage_delta, wasm_changes_delta) = self.execute_aux(compute_tx, false, native_call);

			if (result.is_ok() && wasm_result.is_ok()
				&& result.as_ref().ok() == wasm_result.as_ref().ok())
				|| result.is_err() && wasm_result.is_err() {
				(result, storage_delta, changes_delta)
			} else {
				(on_consensus_failure(wasm_result, result), wasm_storage_delta, wasm_changes_delta)
			}
		} else {
			(result, storage_delta, changes_delta)
		}
	}

	fn execute_call_with_native_else_wasm_strategy<R, NC>(
		&mut self,
		compute_tx: bool,
		mut native_call: Option<NC>,
		orig_prospective: OverlayedChangeSet,
	) -> (CallResult<R, Exec::Error>, Option<B::Transaction>, Option<MemoryDB<H>>) where
		R: Decode + Encode + PartialEq,
		NC: FnOnce() -> result::Result<R, &'static str> + UnwindSafe,
	{
		let (result, was_native, storage_delta, changes_delta) = self.execute_aux(compute_tx, true, native_call.take());

		if !was_native || result.is_ok() {
			(result, storage_delta, changes_delta)
		} else {
			self.overlay.prospective = orig_prospective.clone();
			let (wasm_result, _, wasm_storage_delta, wasm_changes_delta) = self.execute_aux(compute_tx, false, native_call);
			(wasm_result, wasm_storage_delta, wasm_changes_delta)
		}
	}

	/// Execute a call using the given state backend, overlayed changes, and call executor.
	/// Produces a state-backend-specific "transaction" which can be used to apply the changes
	/// to the backing store, such as the disk.
	///
	/// On an error, no prospective changes are written to the overlay.
	///
	/// Note: changes to code will be in place if this call is made again. For running partial
	/// blocks (e.g. a transaction at a time), ensure a different method is used.
	pub fn execute_using_consensus_failure_handler<Handler, R, NC>(
		&mut self,
		manager: ExecutionManager<Handler>,
		compute_tx: bool,
		mut native_call: Option<NC>,
	) -> Result<(NativeOrEncoded<R>, Option<B::Transaction>, Option<MemoryDB<H>>), Box<Error>> where
		R: Decode + Encode + PartialEq,
		NC: FnOnce() -> result::Result<R, &'static str> + UnwindSafe,
		Handler: FnOnce(
			CallResult<R, Exec::Error>,
			CallResult<R, Exec::Error>
		) -> CallResult<R, Exec::Error>
	{
		// read changes trie configuration. The reason why we're doing it here instead of the
		// `OverlayedChanges` constructor is that we need proofs for this read as a part of
		// proof-of-execution on light clients. And the proof is recorded by the backend which
		// is created after OverlayedChanges

		let backend = self.backend.clone();
		let init_overlay = |overlay: &mut OverlayedChanges, final_check: bool| {
			let changes_trie_config = try_read_overlay_value(
				overlay,
				backend,
				well_known_keys::CHANGES_TRIE_CONFIG
			)?;
			set_changes_trie_config(overlay, changes_trie_config, final_check)
		};
		init_overlay(self.overlay, false)?;

		let result = {
			let orig_prospective = self.overlay.prospective.clone();

			let (result, storage_delta, changes_delta) = match manager {
				ExecutionManager::Both(on_consensus_failure) => {
					self.execute_call_with_both_strategy(compute_tx, native_call.take(), orig_prospective, on_consensus_failure)
				},
				ExecutionManager::NativeElseWasm => {
					self.execute_call_with_native_else_wasm_strategy(compute_tx, native_call.take(), orig_prospective)
				},
				ExecutionManager::AlwaysWasm => {
					let (result, _, storage_delta, changes_delta) = self.execute_aux(compute_tx, false, native_call);
					(result, storage_delta, changes_delta)
				},
				ExecutionManager::NativeWhenPossible => {
					let (result, _was_native, storage_delta, changes_delta) = self.execute_aux(compute_tx, true, native_call);
					(result, storage_delta, changes_delta)
				},
			};
			result.map(move |out| (out, storage_delta, changes_delta))
		};

		if result.is_ok() {
			init_overlay(self.overlay, true)?;
		}

		result.map_err(|e| Box::new(e) as _)
	}
}

/// Prove execution using the given state backend, overlayed changes, and call executor.
pub fn prove_execution<B, H, Exec>(
	backend: B,
	overlay: &mut OverlayedChanges,
	exec: &Exec,
	method: &str,
	call_data: &[u8],
) -> Result<(Vec<u8>, Vec<Vec<u8>>), Box<Error>>
where
	B: Backend<H>,
	H: Hasher,
	Exec: CodeExecutor<H>,
	H::Out: Ord,
{
	let trie_backend = backend.try_into_trie_backend()
		.ok_or_else(|| Box::new(ExecutionError::UnableToGenerateProof) as Box<Error>)?;
	prove_execution_on_trie_backend(&trie_backend, overlay, exec, method, call_data)
}

/// Prove execution using the given trie backend, overlayed changes, and call executor.
/// Produces a state-backend-specific "transaction" which can be used to apply the changes
/// to the backing store, such as the disk.
/// Execution proof is the set of all 'touched' storage DBValues from the backend.
///
/// On an error, no prospective changes are written to the overlay.
///
/// Note: changes to code will be in place if this call is made again. For running partial
/// blocks (e.g. a transaction at a time), ensure a different method is used.
pub fn prove_execution_on_trie_backend<S, H, Exec>(
	trie_backend: &TrieBackend<S, H>,
	overlay: &mut OverlayedChanges,
	exec: &Exec,
	method: &str,
	call_data: &[u8],
) -> Result<(Vec<u8>, Vec<Vec<u8>>), Box<Error>>
where
	S: trie_backend_essence::TrieBackendStorage<H>,
	H: Hasher,
	Exec: CodeExecutor<H>,
	H::Out: Ord,
{
	let proving_backend = proving_backend::ProvingBackend::new(trie_backend);
	let mut sm = StateMachine {
		backend: &proving_backend,
		changes_trie_storage: None as Option<&changes_trie::InMemoryStorage<H>>,
		offchain_ext: NeverOffchainExt::new(),
		overlay,
		exec,
		method,
		call_data,
		_hasher: PhantomData,
	};
	let (result, _, _) = sm.execute_using_consensus_failure_handler::<_, NeverNativeValue, fn() -> _>(
		native_else_wasm(),
		false,
		None,
	)?;
	let proof = proving_backend.extract_proof();
	Ok((result.into_encoded(), proof))
}

/// Check execution proof, generated by `prove_execution` call.
pub fn execution_proof_check<H, Exec>(
	root: H::Out,
	proof: Vec<Vec<u8>>,
	overlay: &mut OverlayedChanges,
	exec: &Exec,
	method: &str,
	call_data: &[u8],
) -> Result<Vec<u8>, Box<Error>>
where
	H: Hasher,
	Exec: CodeExecutor<H>,
	H::Out: Ord,
{
	let trie_backend = proving_backend::create_proof_check_backend::<H>(root.into(), proof)?;
	execution_proof_check_on_trie_backend(&trie_backend, overlay, exec, method, call_data)
}

/// Check execution proof on proving backend, generated by `prove_execution` call.
pub fn execution_proof_check_on_trie_backend<H, Exec>(
	trie_backend: &TrieBackend<MemoryDB<H>, H>,
	overlay: &mut OverlayedChanges,
	exec: &Exec,
	method: &str,
	call_data: &[u8],
) -> Result<Vec<u8>, Box<Error>>
where
	H: Hasher,
	Exec: CodeExecutor<H>,
	H::Out: Ord,
{
	let mut sm = StateMachine {
		backend: trie_backend,
		changes_trie_storage: None as Option<&changes_trie::InMemoryStorage<H>>,
		offchain_ext: NeverOffchainExt::new(),
		overlay,
		exec,
		method,
		call_data,
		_hasher: PhantomData,
	};
	sm.execute_using_consensus_failure_handler::<_, NeverNativeValue, fn() -> _>(
		native_else_wasm(),
		false,
		None,
	).map(|(result, _, _)| result.into_encoded())
}

/// Generate storage read proof.
pub fn prove_read<B, H>(
	backend: B,
	key: &[u8]
) -> Result<(Option<Vec<u8>>, Vec<Vec<u8>>), Box<Error>>
where
	B: Backend<H>,
	H: Hasher,
	H::Out: Ord
{
	let trie_backend = backend.try_into_trie_backend()
		.ok_or_else(|| Box::new(ExecutionError::UnableToGenerateProof) as Box<Error>)?;
	prove_read_on_trie_backend(&trie_backend, key)
}

/// Generate storage read proof on pre-created trie backend.
pub fn prove_read_on_trie_backend<S, H>(
	trie_backend: &TrieBackend<S, H>,
	key: &[u8]
) -> Result<(Option<Vec<u8>>, Vec<Vec<u8>>), Box<Error>>
where
	S: trie_backend_essence::TrieBackendStorage<H>,
	H: Hasher,
	H::Out: Ord
{
	let proving_backend = proving_backend::ProvingBackend::<_, H>::new(trie_backend);
	let result = proving_backend.storage(key).map_err(|e| Box::new(e) as Box<Error>)?;
	Ok((result, proving_backend.extract_proof()))
}

/// Check storage read proof, generated by `prove_read` call.
pub fn read_proof_check<H>(
	root: H::Out,
	proof: Vec<Vec<u8>>,
	key: &[u8],
) -> Result<Option<Vec<u8>>, Box<Error>>
where
	H: Hasher,
	H::Out: Ord
{
	let proving_backend = proving_backend::create_proof_check_backend::<H>(root, proof)?;
	read_proof_check_on_proving_backend(&proving_backend, key)
}

/// Check storage read proof on pre-created proving backend.
pub fn read_proof_check_on_proving_backend<H>(
	proving_backend: &TrieBackend<MemoryDB<H>, H>,
	key: &[u8],
) -> Result<Option<Vec<u8>>, Box<Error>>
where
	H: Hasher,
	H::Out: Ord
{
	proving_backend.storage(key).map_err(|e| Box::new(e) as Box<Error>)
}

/// Sets overlayed changes' changes trie configuration. Returns error if configuration
/// differs from previous OR config decode has failed.
pub(crate) fn set_changes_trie_config(overlay: &mut OverlayedChanges, config: Option<Vec<u8>>, final_check: bool) -> Result<(), Box<Error>> {
	let config = match config {
		Some(v) => Some(Decode::decode(&mut &v[..])
			.ok_or_else(|| Box::new("Failed to decode changes trie configuration".to_owned()) as Box<Error>)?),
		None => None,
	};

	if final_check && overlay.changes_trie_config.is_some() != config.is_some() {
		return Err(Box::new("Changes trie configuration change is not supported".to_owned()));
	}

	if let Some(config) = config {
		if !overlay.set_changes_trie_config(config) {
			return Err(Box::new("Changes trie configuration change is not supported".to_owned()));
		}
	}
	Ok(())
}

/// Reads storage value from overlay or from the backend.
fn try_read_overlay_value<H, B>(overlay: &OverlayedChanges, backend: &B, key: &[u8])
	-> Result<Option<Vec<u8>>, Box<Error>>
where
	H: Hasher,

	B: Backend<H>,
{
	match overlay.storage(key).map(|x| x.map(|x| x.to_vec())) {
		Some(value) => Ok(value),
		None => backend.storage(key)
			.map_err(|err| Box::new(ExecutionError::Backend(format!("{}", err))) as Box<Error>),
	}
}

#[cfg(test)]
mod tests {
	use std::collections::HashMap;
	use parity_codec::Encode;
	use overlayed_changes::OverlayedValue;
	use super::*;
	use super::backend::InMemory;
	use super::ext::Ext;
	use super::changes_trie::{
		InMemoryStorage as InMemoryChangesTrieStorage,
		Configuration as ChangesTrieConfig,
	};
	use primitives::{Blake2Hasher, map};

	struct DummyCodeExecutor {
		change_changes_trie_config: bool,
		native_available: bool,
		native_succeeds: bool,
		fallback_succeeds: bool,
	}

	impl<H: Hasher> CodeExecutor<H> for DummyCodeExecutor {
		type Error = u8;

		fn call<E: Externalities<H>, R: Encode + Decode + PartialEq, NC: FnOnce() -> result::Result<R, &'static str>>(
			&self,
			ext: &mut E,
			_method: &str,
			_data: &[u8],
			use_native: bool,
			_native_call: Option<NC>,
		) -> (CallResult<R, Self::Error>, bool) {
			if self.change_changes_trie_config {
				ext.place_storage(
					well_known_keys::CHANGES_TRIE_CONFIG.to_vec(),
					Some(
						ChangesTrieConfig {
							digest_interval: 777,
							digest_levels: 333,
						}.encode()
					)
				);
			}

			let using_native = use_native && self.native_available;
			match (using_native, self.native_succeeds, self.fallback_succeeds) {
				(true, true, _) | (false, _, true) => {
					(
						Ok(
							NativeOrEncoded::Encoded(
								vec![
									ext.storage(b"value1").unwrap()[0] +
									ext.storage(b"value2").unwrap()[0]
								]
							)
						),
						using_native
					)
				},
				_ => (Err(0), using_native),
			}
		}
	}

	impl Error for u8 {}

	#[test]
	fn execute_works() {
		assert_eq!(new(
			&trie_backend::tests::test_trie(),
			Some(&InMemoryChangesTrieStorage::new()),
			NeverOffchainExt::new(),
			&mut Default::default(),
			&DummyCodeExecutor {
				change_changes_trie_config: false,
				native_available: true,
				native_succeeds: true,
				fallback_succeeds: true,
			},
			"test",
			&[],
		).execute(
			ExecutionStrategy::NativeWhenPossible
		).unwrap().0, vec![66]);
	}


	#[test]
	fn execute_works_with_native_else_wasm() {
		assert_eq!(new(
			&trie_backend::tests::test_trie(),
			Some(&InMemoryChangesTrieStorage::new()),
			NeverOffchainExt::new(),
			&mut Default::default(),
			&DummyCodeExecutor {
				change_changes_trie_config: false,
				native_available: true,
				native_succeeds: true,
				fallback_succeeds: true,
			},
			"test",
			&[],
		).execute(
			ExecutionStrategy::NativeElseWasm
		).unwrap().0, vec![66]);
	}

	#[test]
	fn dual_execution_strategy_detects_consensus_failure() {
		let mut consensus_failed = false;
		assert!(new(
			&trie_backend::tests::test_trie(),
			Some(&InMemoryChangesTrieStorage::new()),
			NeverOffchainExt::new(),
			&mut Default::default(),
			&DummyCodeExecutor {
				change_changes_trie_config: false,
				native_available: true,
				native_succeeds: true,
				fallback_succeeds: false,
			},
			"test",
			&[],
		).execute_using_consensus_failure_handler::<_, NeverNativeValue, fn() -> _>(
			ExecutionManager::Both(|we, _ne| {
				consensus_failed = true;
				println!("HELLO!");
				we
			}),
			true,
			None,
		).is_err());
		assert!(consensus_failed);
	}

	#[test]
	fn prove_execution_and_proof_check_works() {
		let executor = DummyCodeExecutor {
			change_changes_trie_config: false,
			native_available: true,
			native_succeeds: true,
			fallback_succeeds: true,
		};

		// fetch execution proof from 'remote' full node
		let remote_backend = trie_backend::tests::test_trie();
		let remote_root = remote_backend.storage_root(::std::iter::empty()).0;
		let (remote_result, remote_proof) = prove_execution(remote_backend,
			&mut Default::default(), &executor, "test", &[]).unwrap();

		// check proof locally
		let local_result = execution_proof_check::<Blake2Hasher, _>(remote_root, remote_proof,
			&mut Default::default(), &executor, "test", &[]).unwrap();

		// check that both results are correct
		assert_eq!(remote_result, vec![66]);
		assert_eq!(remote_result, local_result);
	}

	#[test]
	fn clear_prefix_in_ext_works() {
		let initial: HashMap<_, _> = map![
			b"aaa".to_vec() => b"0".to_vec(),
			b"abb".to_vec() => b"1".to_vec(),
			b"abc".to_vec() => b"2".to_vec(),
			b"bbb".to_vec() => b"3".to_vec()
		];
		let backend = InMemory::<Blake2Hasher>::from(initial).try_into_trie_backend().unwrap();
		let mut overlay = OverlayedChanges {
			committed: map![
				b"aba".to_vec() => OverlayedValue::from(Some(b"1312".to_vec())),
				b"bab".to_vec() => OverlayedValue::from(Some(b"228".to_vec()))
			],
			prospective: map![
				b"abd".to_vec() => OverlayedValue::from(Some(b"69".to_vec())),
				b"bbd".to_vec() => OverlayedValue::from(Some(b"42".to_vec()))
			],
			..Default::default()
		};

		{
			let changes_trie_storage = InMemoryChangesTrieStorage::new();
			let mut ext = Ext::new(&mut overlay, &backend, Some(&changes_trie_storage), NeverOffchainExt::new());
			ext.clear_prefix(b"ab");
		}
		overlay.commit_prospective();

		assert_eq!(
			overlay.committed,
			map![
				b"abc".to_vec() => None.into(),
				b"abb".to_vec() => None.into(),
				b"aba".to_vec() => None.into(),
				b"abd".to_vec() => None.into(),

				b"bab".to_vec() => Some(b"228".to_vec()).into(),
				b"bbd".to_vec() => Some(b"42".to_vec()).into()
			],
		);
	}

	#[test]
	fn set_child_storage_works() {
		let backend = InMemory::<Blake2Hasher>::default().try_into_trie_backend().unwrap();
		let changes_trie_storage = InMemoryChangesTrieStorage::new();
		let mut overlay = OverlayedChanges::default();
		let mut ext = Ext::new(
			&mut overlay,
			&backend,
			Some(&changes_trie_storage),
			NeverOffchainExt::new()
		);

		ext.set_child_storage(
			ChildStorageKey::from_slice(b":child_storage:default:testchild").unwrap(),
			b"abc".to_vec(),
			b"def".to_vec()
		);
		assert_eq!(
			ext.child_storage(
				ChildStorageKey::from_slice(b":child_storage:default:testchild").unwrap(),
				b"abc"
			),
			Some(b"def".to_vec())
		);
		ext.kill_child_storage(
			ChildStorageKey::from_slice(b":child_storage:default:testchild").unwrap()
		);
		assert_eq!(
			ext.child_storage(
				ChildStorageKey::from_slice(b":child_storage:default:testchild").unwrap(),
				b"abc"
			),
			None
		);
	}

	#[test]
	fn prove_read_and_proof_check_works() {
		// fetch read proof from 'remote' full node
		let remote_backend = trie_backend::tests::test_trie();
		let remote_root = remote_backend.storage_root(::std::iter::empty()).0;
		let remote_proof = prove_read(remote_backend, b"value2").unwrap().1;
 		// check proof locally
		let local_result1 = read_proof_check::<Blake2Hasher>(remote_root, remote_proof.clone(), b"value2").unwrap();
		let local_result2 = read_proof_check::<Blake2Hasher>(remote_root, remote_proof.clone(), &[0xff]).is_ok();
 		// check that results are correct
		assert_eq!(local_result1, Some(vec![24]));
		assert_eq!(local_result2, false);
	}

	#[test]
	fn cannot_change_changes_trie_config() {
		assert!(new(
			&trie_backend::tests::test_trie(),
			Some(&InMemoryChangesTrieStorage::new()),
			NeverOffchainExt::new(),
			&mut Default::default(),
			&DummyCodeExecutor {
				change_changes_trie_config: true,
				native_available: false,
				native_succeeds: true,
				fallback_succeeds: true,
			},
			"test",
			&[],
		).execute(
			ExecutionStrategy::NativeWhenPossible
		).is_err());
	}

	#[test]
	fn cannot_change_changes_trie_config_with_native_else_wasm() {
		assert!(new(
			&trie_backend::tests::test_trie(),
			Some(&InMemoryChangesTrieStorage::new()),
			NeverOffchainExt::new(),
			&mut Default::default(),
			&DummyCodeExecutor {
				change_changes_trie_config: true,
				native_available: false,
				native_succeeds: true,
				fallback_succeeds: true,
			},
			"test",
			&[],
		).execute(
			ExecutionStrategy::NativeElseWasm
		).is_err());
	}
}<|MERGE_RESOLUTION|>--- conflicted
+++ resolved
@@ -23,13 +23,9 @@
 use log::warn;
 use hash_db::Hasher;
 use parity_codec::{Decode, Encode};
-<<<<<<< HEAD
-use primitives::{storage::well_known_keys, NativeOrEncoded, NeverNativeValue, offchain};
-=======
 use primitives::{
-	storage::well_known_keys, NativeOrEncoded, NeverNativeValue, OffchainExt
+	storage::well_known_keys, NativeOrEncoded, NeverNativeValue, offchain
 };
->>>>>>> f481c712
 
 pub mod backend;
 mod changes_trie;
@@ -455,13 +451,8 @@
 	Exec: CodeExecutor<H>,
 	B: Backend<H>,
 	T: ChangesTrieStorage<H>,
-<<<<<<< HEAD
 	O: offchain::Externalities,
-	H::Out: Ord + HeapSizeOf,
-=======
-	O: OffchainExt,
 	H::Out: Ord,
->>>>>>> f481c712
 {
 	/// Execute a call using the given state backend, overlayed changes, and call executor.
 	/// Produces a state-backend-specific "transaction" which can be used to apply the changes
