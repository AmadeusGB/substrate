--- conflicted
+++ resolved
@@ -110,14 +110,9 @@
 	}
 
 	fn contextual_call<
-<<<<<<< HEAD
+		'a,
 		O: offchain::Externalities,
-		PB: Fn() -> ClientResult<Block::Header>,
-=======
-		'a,
-		O: OffchainExt,
 		IB: Fn() -> ClientResult<()>,
->>>>>>> f481c712
 		EM: Fn(
 			Result<NativeOrEncoded<R>, Self::Error>,
 			Result<NativeOrEncoded<R>, Self::Error>
@@ -251,14 +246,9 @@
 	}
 
 	fn contextual_call<
-<<<<<<< HEAD
+		'a,
 		O: offchain::Externalities,
-		PB: Fn() -> ClientResult<Block::Header>,
-=======
-		'a,
-		O: OffchainExt,
 		IB: Fn() -> ClientResult<()>,
->>>>>>> f481c712
 		EM: Fn(
 			Result<NativeOrEncoded<R>, Self::Error>,
 			Result<NativeOrEncoded<R>, Self::Error>
