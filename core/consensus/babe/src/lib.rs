// Copyright 2019 Parity Technologies (UK) Ltd.
// This file is part of Substrate.

// Substrate is free software: you can redistribute it and/or modify
// it under the terms of the GNU General Public License as published by
// the Free Software Foundation, either version 3 of the License, or
// (at your option) any later version.

// Substrate is distributed in the hope that it will be useful,
// but WITHOUT ANY WARRANTY; without even the implied warranty of
// MERCHANTABILITY or FITNESS FOR A PARTICULAR PURPOSE.  See the
// GNU General Public License for more details.

// You should have received a copy of the GNU General Public License
// along with Substrate.  If not, see <http://www.gnu.org/licenses/>.

//! # BABE consensus
//!
//! BABE (Blind Assignment for Blockchain Extension) consensus in substrate.
//!
//! # Stability
//!
//! This crate is highly unstable and experimental.  Breaking changes may
//! happen at any point.  This crate is also missing features, such as banning
//! of malicious validators, that are essential for a production network.
#![forbid(unsafe_code, missing_docs)]
#![deny(warnings)]
extern crate core;
mod digest;
use digest::CompatibleDigestItem;
pub use digest::{BabePreDigest, BABE_VRF_PREFIX};
pub use babe_primitives::*;
pub use consensus_common::SyncOracle;
use consensus_common::ExtraVerification;
use runtime_primitives::{generic, generic::BlockId, Justification};
use runtime_primitives::traits::{
	Block, Header, Digest, DigestItemFor, DigestItem, ProvideRuntimeApi, AuthorityIdFor,
	SimpleBitOps,
};
use std::{sync::Arc, u64, fmt::{Debug, Display}};
use runtime_support::serde::{Serialize, Deserialize};
use parity_codec::{Decode, Encode};
use primitives::{
	crypto::Pair,
	sr25519::{Public, Signature, self},
};
use merlin::Transcript;
use inherents::{InherentDataProviders, InherentData, RuntimeString};
use substrate_telemetry::{telemetry, CONSENSUS_TRACE, CONSENSUS_DEBUG, CONSENSUS_WARN, CONSENSUS_INFO};
use schnorrkel::{
	keys::Keypair,
	vrf::{
		VRFProof, VRFProofBatchable, VRFInOut,
	},
};
use authorities::AuthoritiesApi;
use consensus_common::{self, Authorities, BlockImport, Environment, Proposer,
	ForkChoiceStrategy, ImportBlock, BlockOrigin, Error as ConsensusError,
};
use srml_babe::{
	BabeInherentData,
	timestamp::{TimestampInherentData, InherentType as TimestampInherent}
};
use consensus_common::{SelectChain, well_known_cache_keys};
use consensus_common::import_queue::{Verifier, BasicQueue};
use client::{
	block_builder::api::BlockBuilder as BlockBuilderApi,
	blockchain::ProvideCache,
	runtime_api::ApiExt,
	error::Result as CResult,
	backend::AuxStore,
};
use slots::{CheckedHeader, check_equivocation};
use futures::{Future, IntoFuture, future};
use tokio::timer::Timeout;
use log::{error, warn, debug, info, trace};

use slots::{SlotWorker, SlotInfo, SlotCompatible, slot_now};


/// A slot duration. Create with `get_or_compute`.
// FIXME: Once Rust has higher-kinded types, the duplication between this
// and `super::aura::Config` can be eliminated.
// https://github.com/paritytech/substrate/issues/2434
pub struct Config(slots::SlotDuration<BabeConfiguration>);

impl Config {
	/// Either fetch the slot duration from disk or compute it from the genesis
	/// state.
	pub fn get_or_compute<B: Block, C>(client: &C) -> CResult<Self>
	where
		C: AuxStore, C: ProvideRuntimeApi, C::Api: BabeApi<B>,
	{
		trace!(target: "babe", "Getting slot duration");
		match slots::SlotDuration::get_or_compute(client, |a, b| a.startup_data(b)).map(Self) {
			Ok(s) => Ok(s),
			Err(s) => {
				warn!(target: "babe", "Failed to get slot duration");
				Err(s)
			}
		}
	}

	/// Get the slot duration in milliseconds.
	pub fn get(&self) -> u64 {
		self.0.slot_duration
	}

	/// Retrieve the threshold for BABE
	pub fn threshold(&self) -> u64 {
		self.0.threshold
	}
}

fn inherent_to_common_error(err: RuntimeString) -> consensus_common::Error {
	consensus_common::ErrorKind::InherentData(err.into()).into()
}

struct BabeSlotCompatible;

impl SlotCompatible for BabeSlotCompatible {
	fn extract_timestamp_and_slot(
		data: &InherentData
	) -> Result<(TimestampInherent, u64), consensus_common::Error> {
		trace!(target: "babe", "extract timestamp");
		data.timestamp_inherent_data()
			.and_then(|t| data.babe_inherent_data().map(|a| (t, a)))
			.map_err(slots::inherent_to_common_error)
	}
}

/// Parameters for BABE.
pub struct BabeParams<C, E, I, SO, SC, OnExit> {

	/// The configuration for BABE.  Includes the slot duration, threshold, and
	/// other parameters.
	pub config: Config,

	/// The key of the node we are running on.
	pub local_key: Arc<sr25519::Pair>,

	/// The client to use
	pub client: Arc<C>,

	/// The SelectChain Strategy
	pub select_chain: SC,

	/// A block importer
	pub block_import: Arc<I>,

	/// The environment
	pub env: Arc<E>,

	/// A sync oracle
	pub sync_oracle: SO,

	/// Exit callback.
	pub on_exit: OnExit,

	/// Providers for inherent data.
	pub inherent_data_providers: InherentDataProviders,

	/// Force authoring of blocks even if we are offline
	pub force_authoring: bool,
}

/// Start the babe worker. The returned future should be run in a tokio runtime.
pub fn start_babe<B, C, SC, E, I, SO, Error, OnExit, HashT, H>(BabeParams {
	config,
	local_key,
	client,
	select_chain,
	block_import,
	env,
	sync_oracle,
	on_exit,
	inherent_data_providers,
	force_authoring,
}: BabeParams<C, E, I, SO, SC, OnExit>) -> Result<
	impl Future<Item=(), Error=()>,
	consensus_common::Error,
> where
	B: Block<Header=H, Hash=HashT>,
	C: ProvideRuntimeApi + ProvideCache<B>,
	C::Api: AuthoritiesApi<B>,
	SC: SelectChain<B>,
	generic::DigestItem<HashT, Public, Signature>: DigestItem<Hash=HashT>,
	E::Proposer: Proposer<B, Error=Error>,
	<<E::Proposer as Proposer<B>>::Create as IntoFuture>::Future: Send + 'static,
	DigestItemFor<B>: CompatibleDigestItem + DigestItem<AuthorityId=Public>,
	HashT: Debug + Eq + Copy + SimpleBitOps + Encode + Decode + Serialize +
		for<'de> Deserialize<'de> + Debug + Default + AsRef<[u8]> + AsMut<[u8]> +
		std::hash::Hash + Display + Send + Sync + 'static,
	H: Header<Digest=generic::Digest<generic::DigestItem<B::Hash, Public, Signature>>, Hash=HashT>,
	E: Environment<B, Error=Error>,
	I: BlockImport<B> + Send + Sync + 'static,
	Error: ::std::error::Error + Send + From<::consensus_common::Error> + From<I::Error> + 'static,
	SO: SyncOracle + Send + Sync + Clone,
	OnExit: Future<Item=(), Error=()>,
{
	let worker = BabeWorker {
		client: client.clone(),
		block_import,
		env,
		local_key,
		inherent_data_providers: inherent_data_providers.clone(),
		sync_oracle: sync_oracle.clone(),
		force_authoring,
		threshold: config.threshold(),
	};
	slots::start_slot_worker::<_, _, _, _, _, BabeSlotCompatible, _>(
		config.0,
		select_chain,
		Arc::new(worker),
		sync_oracle,
		on_exit,
		inherent_data_providers
	)
}

struct BabeWorker<C, E, I, SO> {
	client: Arc<C>,
	block_import: Arc<I>,
	env: Arc<E>,
	local_key: Arc<sr25519::Pair>,
	sync_oracle: SO,
	inherent_data_providers: InherentDataProviders,
	force_authoring: bool,
	threshold: u64,
}

impl<
	Hash: Debug + Eq + Copy + SimpleBitOps + Encode + Decode + Serialize +
		for<'de> Deserialize<'de> + Debug + Default + AsRef<[u8]> + AsMut<[u8]> +
		std::hash::Hash + Display + Send + Sync + 'static,
	H: Header<Digest=generic::Digest<generic::DigestItem<B::Hash, Public, Signature>>, Hash=B::Hash>,
	B: Block<Header=H, Hash=Hash>,
	C,
	E,
	I,
	Error,
	SO,
> SlotWorker<B> for BabeWorker<C, E, I, SO> where
	C: ProvideRuntimeApi + ProvideCache<B>,
	C::Api: AuthoritiesApi<B>,
	E: Environment<B, Error=Error>,
	E::Proposer: Proposer<B, Error=Error>,
	<<E::Proposer as Proposer<B>>::Create as IntoFuture>::Future: Send + 'static,
	I: BlockImport<B> + Send + Sync + 'static,
	SO: SyncOracle + Send + Clone,
	Error: std::error::Error + Send + From<::consensus_common::Error> + From<I::Error> + 'static,
{
	type OnSlot = Box<Future<Item=(), Error=consensus_common::Error> + Send>;

	fn on_start(
		&self,
		slot_duration: u64
	) -> Result<(), consensus_common::Error> {
		register_babe_inherent_data_provider(&self.inherent_data_providers, slot_duration)
	}

	fn on_slot(
		&self,
		chain_head: B::Header,
		slot_info: SlotInfo,
	) -> Self::OnSlot {
		let pair = self.local_key.clone();
		let ref client = self.client;
		let block_import = self.block_import.clone();
		let ref env = self.env;

		let (timestamp, slot_num, slot_duration) =
			(slot_info.timestamp, slot_info.number, slot_info.duration);

		let authorities = match authorities(client.as_ref(), &BlockId::Hash(chain_head.hash())) {
			Ok(authorities) => authorities,
			Err(e) => {
				error!(
					target: "babe",
					"Unable to fetch authorities at block {:?}: {:?}",
					chain_head.hash(),
					e
				);
				telemetry!(CONSENSUS_WARN; "babe.unable_fetching_authorities";
					"slot" => ?chain_head.hash(), "err" => ?e
				);
				return Box::new(future::ok(()));
			}
		};

		if !self.force_authoring && self.sync_oracle.is_offline() && authorities.len() > 1 {
			debug!(target: "babe", "Skipping proposal slot. Waiting for the network.");
			telemetry!(CONSENSUS_DEBUG; "babe.skipping_proposal_slot";
				"authorities_len" => authorities.len()
			);
			return Box::new(future::ok(()));
		}

		// FIXME replace the dummy empty slices with real data
		// https://github.com/paritytech/substrate/issues/2435
		// https://github.com/paritytech/substrate/issues/2436
		let (proposal_work, inherent_digest) = if let Some((inout, proof, _batchable_proof)) = claim_slot(
			&[0u8; 0],
			slot_info.number,
			&[0u8; 0],
			0,
			&authorities,
			&pair,
			self.threshold,
		) {
			debug!(
				target: "babe", "Starting authorship at slot {}; timestamp = {}",
				slot_num,
				timestamp,
			);
			telemetry!(CONSENSUS_DEBUG; "babe.starting_authorship";
				"slot_num" => slot_num, "timestamp" => timestamp
			);

			// we are the slot author. make a block and sign it.
			let proposer = match env.init(&chain_head, &authorities) {
				Ok(p) => p,
				Err(e) => {
					warn!(target: "babe", "Unable to author block in slot {:?}: {:?}", slot_num, e);
					telemetry!(CONSENSUS_WARN; "babe.unable_authoring_block";
						"slot" => slot_num, "err" => ?e
					);
					return Box::new(future::ok(()))
				}
			};

			let inherent_digest = BabePreDigest {
				proof,
				vrf_output: inout.to_output(),
				author: pair.public(),
				slot_num,
			};

			// deadline our production to approx. the end of the slot
			let remaining_duration = slot_info.remaining_duration();
			(Timeout::new(
				proposer.propose(
					slot_info.inherent_data,
					remaining_duration,
					generic::Digest {
						logs: vec![
							generic::DigestItem::babe_pre_digest(inherent_digest.clone()),
						],
					},
				).into_future(),
				remaining_duration,
			), inherent_digest)
		} else {
			return Box::new(future::ok(()));
		};

		Box::new(proposal_work.map(move |b| {
			// minor hack since we don't have access to the timestamp
			// that is actually set by the proposer.
			let slot_after_building = slot_now(slot_duration);
			if slot_after_building != Some(slot_num) {
				info!(
					target: "babe",
					"Discarding proposal for slot {}; block production took too long",
					slot_num
				);
				telemetry!(CONSENSUS_INFO; "babe.discarding_proposal_took_too_long";
					"slot" => slot_num
				);
				return
			}

			let (mut header, body) = b.deconstruct();
			match header.digest().logs().len() {
				0 => {
					warn!(target: "babe", "Runtime stripped our digest!  Re-adding it.");
					header.set_digest(generic::Digest {
						logs: vec![
							generic::DigestItem::babe_pre_digest(inherent_digest)
						],
					})
				}
				1 => trace!(target: "babe", "Got correct number of seals.  Good!"),
				_ => {
					unimplemented!()
				}
			};
			let header_num = header.number().clone();
			let pre_hash = header.hash();
			let parent_hash = header.parent_hash().clone();

			// sign the pre-sealed hash of the block and then
			// add it to a digest item.
			let signature = pair.sign(pre_hash.as_ref());
			let signature_digest_item = generic::DigestItem::babe_seal(signature);

			let import_block: ImportBlock<B> = ImportBlock {
				origin: BlockOrigin::Own,
				header,
				justification: None,
				post_digests: vec![signature_digest_item],
				body: Some(body),
				finalized: false,
				auxiliary: Vec::new(),
				fork_choice: ForkChoiceStrategy::LongestChain,
			};

			info!(target: "babe",
					"Pre-sealed block for proposal at {}. Hash now {:?}, previously {:?}.",
					header_num,
					import_block.post_header().hash(),
					pre_hash
			);
			telemetry!(CONSENSUS_INFO; "babe.pre_sealed_block";
				"header_num" => ?header_num,
				"hash_now" => ?import_block.post_header().hash(),
				"hash_previously" => ?pre_hash
			);

			if let Err(e) = block_import.import_block(import_block, Default::default()) {
				warn!(target: "babe", "Error with block built on {:?}: {:?}",
						parent_hash, e);
				telemetry!(CONSENSUS_WARN; "babe.err_with_block_built_on";
					"hash" => ?parent_hash, "err" => ?e
				);
			}
		}).map_err(|e| {
			warn!("Client import failed: {:?}", e);
			consensus_common::ErrorKind::ClientImport(format!("{:?}", e)).into()
		}))
	}
}

/// check a header has been signed by the right key. If the slot is too far in
/// the future, an error will be returned. If successful, returns the pre-header
/// and the digest item containing the seal.
///
/// The seal must be the last digest.  Otherwise, the whole header is considered
/// unsigned.  This is required for security and must not be changed.
///
/// This digest item will always return `Some` when used with `as_babe_pre_digest`.
//
// FIXME #1018 needs misbehavior types
#[forbid(warnings)]
<<<<<<< HEAD
fn check_header<
	B: Block + Sized,
>(
=======
fn check_header<B: Block + Sized, C: AuxStore>(
	client: &Arc<C>,
>>>>>>> 563096ee
	slot_now: u64,
	mut header: B::Header,
	hash: B::Hash,
	authorities: &[Public],
	threshold: u64,
) -> Result<CheckedHeader<B::Header, (DigestItemFor<B>, DigestItemFor<B>)>, String>
	where DigestItemFor<B>: CompatibleDigestItem,
{
	trace!(target: "babe", "Checking header");
	let digest_item = match header.digest_mut().pop() {
		Some(x) => x,
		None => {
			debug!(target: "babe", "Header {:?} is unsealed", hash);
			return Err(format!("Header {:?} is unsealed", hash))
		}
	};

	let signature = digest_item.as_babe_seal().ok_or_else(|| {
		debug!(target: "babe", "Header {:?} has a bad seal", hash);
		format!("Header {:?} has a bad seal", hash)
	})?;

	let mut pre_digest_seal: Option<BabePreDigest> = None;
	let mut num_logs = 0;
	for i in header.digest().logs() {
		num_logs += 1;
		trace!(target: "babe", "Checking log {:?} in header {:?}", i, hash);
		match i.as_babe_pre_digest() {
			s @ Some(_) => if pre_digest_seal.is_some() {
				info!(target: "babe", "Multiple BABE pre-runtime headers, rejecting!");
				return Err("Multiple BABE pre-runtime headers, rejecting!".to_string())
			} else {
				pre_digest_seal = s
			},
			None => trace!(target: "babe", "Ignoring digest not meant for us"),
		}
	}
	trace!(target: "babe", "Header {:?} has {:?} pre-runtime digests", hash, num_logs);

	let BabePreDigest {
		slot_num,
<<<<<<< HEAD
		author,
=======
		signature: LocalizedSignature { signer, signature },
		proof,
>>>>>>> 563096ee
		vrf_output,
		proof,
	} = pre_digest_seal.ok_or_else(|| {
		debug!(target: "babe", "Header {:?} has no BABE pre-digest", hash);
		format!("Header {:?} has no BABE pre-digest", hash)
	})?;

	if slot_num > slot_now {
		header.digest_mut().push(digest_item);
		Ok(CheckedHeader::Deferred(header, slot_num))
	} else if !authorities.contains(&author) {
		debug!(target: "babe", "Slot Author not found");
		Err("Slot Author not found".to_string())
	} else {
		let pre_hash = header.hash();
		let to_sign = pre_hash;

		if sr25519::Pair::verify(signature, to_sign.as_ref(), &author) {
			let (inout, _batchable_proof) = {
				let transcript = make_transcript(
					Default::default(),
					slot_num,
					Default::default(),
					0,
				);
				schnorrkel::PublicKey::from_bytes(author.as_slice()).and_then(|p| {
					p.vrf_verify(transcript, &vrf_output, &proof)
				}).map_err(|s| {
					debug!(target: "babe", "VRF verification failed: {:?}", s);
					format!("VRF verification failed")
				})?
			};
				
			if check(&inout, threshold) {
<<<<<<< HEAD
				let pre_digest = CompatibleDigestItem::babe_pre_digest(BabePreDigest {
					slot_num,
					author,
					vrf_output,
					proof,
				});
				Ok(CheckedHeader::Checked(header, (pre_digest, digest_item)))
=======
				match check_equivocation(&client, slot_now, slot_num, header.clone(), signer.clone()) {
					Ok(Some(equivocation_proof)) => {
						let log_str = format!(
							"Slot author {:?} is equivocating at slot {} with headers {:?} and {:?}",
							signer,
							slot_num,
							equivocation_proof.fst_header().hash(),
							equivocation_proof.snd_header().hash(),
						);
						info!("{}", log_str);
						Err(log_str)
					},
					Ok(None) => {
						Ok(CheckedHeader::Checked(header, digest_item))
					},
					Err(e) => {
						Err(e.to_string())
					},
				}
>>>>>>> 563096ee
			} else {
				debug!(target: "babe", "VRF verification failed: threshold {} exceeded", threshold);
				Err(format!("Validator {:?} made seal when it wasn’t its turn", author))
			}
		} else {
			debug!(target: "babe", "Bad signature on {:?}", hash);
			Err(format!("Bad signature on {:?}", hash))
		}
	}
}

/// A verifier for Babe blocks.
pub struct BabeVerifier<C, E> {
	client: Arc<C>,
	extra: E,
	inherent_data_providers: inherents::InherentDataProviders,
	threshold: u64,
}

impl<C, E> BabeVerifier<C, E> {
	fn check_inherents<B: Block>(
		&self,
		block: B,
		block_id: BlockId<B>,
		inherent_data: InherentData,
	) -> Result<(), String>
		where C: ProvideRuntimeApi, C::Api: BlockBuilderApi<B>
	{
		let inherent_res = self.client.runtime_api().check_inherents(
			&block_id,
			block,
			inherent_data,
		).map_err(|e| format!("{:?}", e))?;

		if !inherent_res.ok() {
			inherent_res
				.into_errors()
				.try_for_each(|(i, e)| Err(self.inherent_data_providers.error_to_string(&i, &e)))
		} else {
			Ok(())
		}
	}
}

/// No-op extra verification.
#[derive(Debug, Clone, Copy)]
pub struct NothingExtra;

impl<B: Block> ExtraVerification<B> for NothingExtra {
	type Verified = Result<(), String>;

	fn verify(&self, _: &B::Header, _: Option<&[B::Extrinsic]>) -> Self::Verified {
		Ok(())
	}
}

impl<B: Block, C, E> Verifier<B> for BabeVerifier<C, E> where
	C: ProvideRuntimeApi + Send + Sync + AuxStore,
	C::Api: BlockBuilderApi<B>,
	DigestItemFor<B>: CompatibleDigestItem + DigestItem<AuthorityId=Public>,
	E: ExtraVerification<B>,
	Self: Authorities<B>,
{
	fn verify(
		&self,
		origin: BlockOrigin,
		header: B::Header,
		justification: Option<Justification>,
		mut body: Option<Vec<B::Extrinsic>>,
	) -> Result<(ImportBlock<B>, Option<Vec<Public>>), String> {
		trace!(
			target: "babe",
			"Verifying origin: {:?} header: {:?} justification: {:?} body: {:?}",
			origin,
			header,
			justification,
			body,
		);

		debug!(target: "babe", "We have {:?} logs in this header", header.digest().logs().len());
		let mut inherent_data = self
			.inherent_data_providers
			.create_inherent_data()
			.map_err(String::from)?;
		let (_, slot_now) = BabeSlotCompatible::extract_timestamp_and_slot(&inherent_data)
			.map_err(|e| format!("Could not extract timestamp and slot: {:?}", e))?;
		let hash = header.hash();
		let parent_hash = *header.parent_hash();
		let authorities = self.authorities(&BlockId::Hash(parent_hash))
			.map_err(|e| format!("Could not fetch authorities at {:?}: {:?}", parent_hash, e))?;

		let extra_verification = self.extra.verify(
			&header,
			body.as_ref().map(|x| &x[..]),
		);

		// we add one to allow for some small drift.
		// FIXME #1019 in the future, alter this queue to allow deferring of
		// headers
		let checked_header = check_header::<B, C>(
			&self.client,
			slot_now + 1,
			header,
			hash,
			&authorities[..],
			self.threshold,
		)?;
		match checked_header {
			CheckedHeader::Checked(pre_header, (pre_digest, seal)) => {
				let BabePreDigest { slot_num, .. } = pre_digest.as_babe_pre_digest()
					.expect("check_header always returns a pre-digest digest item; qed");

				// if the body is passed through, we need to use the runtime
				// to check that the internally-set timestamp in the inherents
				// actually matches the slot set in the seal.
				if let Some(inner_body) = body.take() {
					inherent_data.babe_replace_inherent_data(slot_num);
					let block = B::new(pre_header.clone(), inner_body);

					self.check_inherents(
						block.clone(),
						BlockId::Hash(parent_hash),
						inherent_data,
					)?;

					let (_, inner_body) = block.deconstruct();
					body = Some(inner_body);
				}

				trace!(target: "babe", "Checked {:?}; importing.", pre_header);
				telemetry!(
					CONSENSUS_TRACE;
					"babe.checked_and_importing";
					"pre_header" => ?pre_header);

				extra_verification.into_future().wait()?;

				let import_block = ImportBlock {
					origin,
					header: pre_header,
					post_digests: vec![seal],
					body,
					finalized: false,
					justification,
					auxiliary: Vec::new(),
					fork_choice: ForkChoiceStrategy::LongestChain,
				};

				// FIXME #1019 extract authorities
				Ok((import_block, None))
			}
			CheckedHeader::Deferred(a, b) => {
				debug!(target: "babe", "Checking {:?} failed; {:?}, {:?}.", hash, a, b);
				telemetry!(CONSENSUS_DEBUG; "babe.header_too_far_in_future";
					"hash" => ?hash, "a" => ?a, "b" => ?b
				);
				Err(format!("Header {:?} rejected: too far in the future", hash))
			}
		}
	}
}

impl<B, C, E> Authorities<B> for BabeVerifier<C, E> where
	B: Block,
	C: ProvideRuntimeApi + ProvideCache<B>,
	C::Api: AuthoritiesApi<B>,
{
	type Error = ConsensusError;

	fn authorities(&self, at: &BlockId<B>) -> Result<Vec<AuthorityIdFor<B>>, Self::Error> {
		authorities(self.client.as_ref(), at)
	}
}

fn authorities<B, C>(client: &C, at: &BlockId<B>) -> Result<
	Vec<AuthorityIdFor<B>>,
	ConsensusError,
> where
	B: Block,
	C: ProvideRuntimeApi + ProvideCache<B>,
	C::Api: AuthoritiesApi<B>,
{
	client
		.cache()
		.and_then(|cache| cache.get_at(&well_known_cache_keys::AUTHORITIES, at)
			.and_then(|v| Decode::decode(&mut &v[..])))
		.or_else(|| {
			if client.runtime_api().has_api::<AuthoritiesApi<B>>(at).unwrap_or(false) {
				AuthoritiesApi::authorities(&*client.runtime_api(), at).ok()
			} else {
				panic!("We don’t support deprecated code with new consensus algorithms, \
						therefore this is unreachable; qed")
			}
		}).ok_or_else(|| consensus_common::ErrorKind::InvalidAuthoritiesSet.into())
}

/// The BABE import queue type.
pub type BabeImportQueue<B> = BasicQueue<B>;

/// Register the babe inherent data provider, if not registered already.
fn register_babe_inherent_data_provider(
	inherent_data_providers: &InherentDataProviders,
	slot_duration: u64,
) -> Result<(), consensus_common::Error> {
	debug!(target: "babe", "Registering");
	if !inherent_data_providers.has_provider(&srml_babe::INHERENT_IDENTIFIER) {
		inherent_data_providers
			.register_provider(srml_babe::InherentDataProvider::new(slot_duration))
			.map_err(inherent_to_common_error)
	} else {
		Ok(())
	}
}

fn get_keypair(q: &sr25519::Pair) -> &Keypair {
	q.as_ref()
}

fn make_transcript(
	randomness: &[u8],
	slot_number: u64,
	genesis_hash: &[u8],
	epoch: u64,
) -> Transcript {
	let mut transcript = Transcript::new(&BABE_ENGINE_ID);
	transcript.append_message(b"slot number", &slot_number.to_le_bytes());
	transcript.append_message(b"genesis block hash", genesis_hash);
	transcript.append_message(b"current epoch", &epoch.to_le_bytes());
	transcript.append_message(b"chain randomness", randomness);
	transcript
}

fn check(inout: &VRFInOut, threshold: u64) -> bool {
	u64::from_le_bytes(inout.make_bytes::<[u8; 8]>(BABE_VRF_PREFIX)) < threshold
}

/// Claim a slot if it is our turn.  Returns `None` if it is not our turn.
///
/// This hashes the slot number, epoch, genesis hash, and chain randomness into
/// the VRF.  If the VRF produces a value less than `threshold`, it is our turn,
/// so it returns `Some(_)`.  Otherwise, it returns `None`.
fn claim_slot(
	randomness: &[u8],
	slot_number: u64,
	genesis_hash: &[u8],
	epoch: u64,
	authorities: &[sr25519::Public],
	key: &sr25519::Pair,
	threshold: u64,
) -> Option<(VRFInOut, VRFProof, VRFProofBatchable)> {
	if !authorities.contains(&key.public()) { return None }
	let transcript = make_transcript(
		randomness,
		slot_number,
		genesis_hash,
		epoch,
	);

	// Compute the threshold we will use.
	//
	// We already checked that authorities contains `key.public()`, so it can’t
	// be empty.  Therefore, this division is safe.
	let threshold = threshold / authorities.len() as u64;

	get_keypair(key).vrf_sign_n_check(transcript, |inout| check(inout, threshold))
}

#[cfg(test)]
#[allow(dead_code, unused_imports, deprecated)]
// FIXME #2532: need to allow deprecated until refactor is done https://github.com/paritytech/substrate/issues/2532

mod tests {
	use super::*;

	use client::LongestChain;
	use consensus_common::NoNetwork as DummyOracle;
	use network::test::*;
	use network::test::{Block as TestBlock, PeersClient};
	use runtime_primitives::traits::{Block as BlockT, DigestFor};
	use network::config::ProtocolConfig;
	use parking_lot::Mutex;
	use tokio::runtime::current_thread;
	use keyring::sr25519::Keyring;
	use client::BlockchainEvents;
	use test_client;
	use futures::stream::Stream;
	use log::debug;
	use std::time::Duration;
<<<<<<< HEAD
	use generic::DigestItem;
	type Item = DigestItem<Hash, Public, Signature>;
=======
	use test_client::AuthorityKeyring;
	use primitives::hash::H256;
	use runtime_primitives::testing::{Header as HeaderTest, Digest as DigestTest, Block as RawBlock, ExtrinsicWrapper};
	use slots::{MAX_SLOT_CAPACITY, PRUNING_BOUND};

>>>>>>> 563096ee
	type Error = client::error::Error;

	type TestClient = client::Client<
		test_client::Backend,
		test_client::Executor,
		TestBlock,
		test_client::runtime::RuntimeApi,
	>;

	struct DummyFactory(Arc<TestClient>);
	struct DummyProposer(u64, Arc<TestClient>);

	impl Environment<TestBlock> for DummyFactory {
		type Proposer = DummyProposer;
		type Error = Error;

		fn init(&self, parent_header: &<TestBlock as BlockT>::Header, _authorities: &[Public])
			-> Result<DummyProposer, Error>
		{
			Ok(DummyProposer(parent_header.number + 1, self.0.clone()))
		}
	}

	impl Proposer<TestBlock> for DummyProposer {
		type Error = Error;
		type Create = Result<TestBlock, Error>;

		fn propose(&self, _: InherentData, _: Duration, digests: DigestFor<TestBlock>) -> Result<TestBlock, Error> {
			self.1.new_block(digests).unwrap().bake().map_err(|e| e.into())
		}
	}

	const SLOT_DURATION: u64 = 1;
	const TEST_ROUTING_INTERVAL: Duration = Duration::from_millis(50);

	pub struct BabeTestNet {
		peers: Vec<Arc<Peer<(), DummySpecialization>>>,
		started: bool,
	}

	impl TestNetFactory for BabeTestNet {
		type Specialization = DummySpecialization;
		type Verifier = BabeVerifier<PeersFullClient, NothingExtra>;
		type PeerData = ();

		/// Create new test network with peers and given config.
		fn from_config(_config: &ProtocolConfig) -> Self {
			debug!(target: "babe", "Creating test network from config");
			BabeTestNet {
				peers: Vec::new(),
				started: false,
			}
		}

		fn make_verifier(&self, client: PeersClient, _cfg: &ProtocolConfig)
			-> Arc<Self::Verifier>
		{
			let client = client.as_full().expect("only full clients are used in test");
			trace!(target: "babe", "Creating a verifier");
			let config = Config::get_or_compute(&*client)
				.expect("slot duration available");
			let inherent_data_providers = InherentDataProviders::new();
			register_babe_inherent_data_provider(
				&inherent_data_providers,
				config.get()
			).expect("Registers babe inherent data provider");
			trace!(target: "babe", "Provider registered");

			assert_eq!(config.get(), SLOT_DURATION);
			Arc::new(BabeVerifier {
				client,
				extra: NothingExtra,
				inherent_data_providers,
				threshold: config.threshold(),
			})
		}

		fn peer(&self, i: usize) -> &Peer<Self::PeerData, DummySpecialization> {
			trace!(target: "babe", "Retreiving a peer");
			&self.peers[i]
		}

		fn peers(&self) -> &Vec<Arc<Peer<Self::PeerData, DummySpecialization>>> {
			trace!(target: "babe", "Retreiving peers");
			&self.peers
		}

		fn mut_peers<F: FnOnce(&mut Vec<Arc<Peer<Self::PeerData, DummySpecialization>>>)>(
			&mut self,
			closure: F,
		) {
			closure(&mut self.peers);
		}

		fn started(&self) -> bool {
			self.started
		}

		fn set_started(&mut self, new: bool) {
			self.started = new;
		}
	}

	fn create_header(slot_num: u64, number: u64, pair: &sr25519::Pair) -> (HeaderTest, H256) {
		let mut header = HeaderTest {
			parent_hash: Default::default(),
			number,
			state_root: Default::default(),
			extrinsics_root: Default::default(),
			digest: DigestTest { logs: vec![], },
		};

		let transcript = make_transcript(
			Default::default(),
			slot_num,
			Default::default(),
			0,
		);
		
		let (inout, proof, _batchable_proof) = get_keypair(&pair).vrf_sign_n_check(transcript, |inout| check(inout, u64::MAX)).unwrap();
		let pre_hash: H256 = header.hash();
		let to_sign = (slot_num, pre_hash, proof.to_bytes()).encode();
		let signature = pair.sign(&to_sign[..]);
		let item = <generic::DigestItem<_, _, _> as CompatibleDigestItem>::babe_seal(BabeSeal {
			proof,
			signature: LocalizedSignature {
				signature,
				signer: pair.public(),
			},
			slot_num,
			vrf_output: inout.to_output(),
		});

		header.digest_mut().push(item);
		(header, pre_hash)
	}

	#[test]
	fn can_serialize_block() {
		drop(env_logger::try_init());
		assert!(BabePreDigest::decode(&mut &b""[..]).is_none());
	}

	#[test]
	fn authoring_blocks() {
		drop(env_logger::try_init());
		debug!(target: "babe", "checkpoint 1");
		let mut net = BabeTestNet::new(3);
		debug!(target: "babe", "checkpoint 2");

		net.start();
		debug!(target: "babe", "checkpoint 3");

		let peers = &[
			(0, Keyring::Alice),
			(1, Keyring::Bob),
			(2, Keyring::Charlie),
		];

		let net = Arc::new(Mutex::new(net));
		let mut import_notifications = Vec::new();
		debug!(target: "babe", "checkpoint 4");
		let mut runtime = current_thread::Runtime::new().unwrap();
		for (peer_id, key) in peers {
			let client = net.lock().peer(*peer_id).client().as_full().unwrap();
			let environ = Arc::new(DummyFactory(client.clone()));
			import_notifications.push(
				client.import_notification_stream()
					.take_while(|n| Ok(!(n.origin != BlockOrigin::Own && n.header.number() < &5)))
					.for_each(move |_| Ok(()))
			);

			let config = Config::get_or_compute(&*client)
				.expect("slot duration available");

			let inherent_data_providers = InherentDataProviders::new();
			register_babe_inherent_data_provider(
				&inherent_data_providers, config.get()
			).expect("Registers babe inherent data provider");

			let babe = start_babe(BabeParams {
				config,
				local_key: Arc::new(key.clone().into()),
				block_import: client.clone(),
				select_chain: LongestChain::new(client.backend().clone(), client.import_lock().clone()),
				client,
				env: environ.clone(),
				sync_oracle: DummyOracle,
				on_exit: futures::empty(),
				inherent_data_providers,
				force_authoring: false,
			}).expect("Starts babe");

			runtime.spawn(babe);
		}
		debug!(target: "babe", "checkpoint 5");

		// wait for all finalized on each.
		let wait_for = ::futures::future::join_all(import_notifications)
			.map(drop)
			.map_err(drop);

		let drive_to_completion = ::tokio::timer::Interval::new_interval(TEST_ROUTING_INTERVAL)
			.for_each(move |_| {
				net.lock().send_import_notifications();
				net.lock().sync_without_disconnects();
				Ok(())
			})
			.map(drop)
			.map_err(drop);

		runtime.block_on(wait_for.select(drive_to_completion).map_err(drop)).unwrap();
	}

	#[test]
	#[allow(deprecated)]
	fn old_seals_rejected() {
		drop(env_logger::try_init());
		let sig = sr25519::Pair::generate().sign(b"");
		let bad_seal: Item = DigestItem::Seal(0, sig);
		assert!(bad_seal.as_babe_pre_digest().is_none());
		assert!(bad_seal.as_babe_seal().is_none())
	}

	#[test]
	fn wrong_consensus_engine_id_rejected() {
		drop(env_logger::try_init());
		let sig = sr25519::Pair::generate().sign(b"");
		let bad_seal: Item = DigestItem::Seal2([0; 4], sig);
		assert!(bad_seal.as_babe_pre_digest().is_none());
		assert!(bad_seal.as_babe_seal().is_none())
	}

	#[test]
	fn malformed_pre_digest_rejected() {
		drop(env_logger::try_init());
		let bad_seal: Item = DigestItem::Seal2(BABE_ENGINE_ID, Signature([0; 64]));
		assert!(bad_seal.as_babe_pre_digest().is_none());
	}

	#[test]
	fn sig_is_not_pre_digest() {
		drop(env_logger::try_init());
		let sig = sr25519::Pair::generate().sign(b"");
		let bad_seal: Item = DigestItem::Seal2(BABE_ENGINE_ID, sig);
		assert!(bad_seal.as_babe_pre_digest().is_none());
		assert!(bad_seal.as_babe_seal().is_some())
	}

	#[test]
	fn can_author_block() {
		drop(env_logger::try_init());
		let randomness = &[];
		let pair = sr25519::Pair::generate();
		let mut i = 0;
		loop {
			match claim_slot(randomness, i, &[], 0, &[pair.public()], &pair, u64::MAX / 10) {
				None => i += 1,
				Some(s) => {
					debug!(target: "babe", "Authored block {:?}", s);
					break
				}
			}
		}
	}

	#[test]
	fn authorities_call_works() {
		drop(env_logger::try_init());
		let client = test_client::new();

		assert_eq!(client.info().unwrap().chain.best_number, 0);
		assert_eq!(authorities(&client, &BlockId::Number(0)).unwrap(), vec![
			Keyring::Alice.into(),
			Keyring::Bob.into(),
			Keyring::Charlie.into()
		]);
	}

	#[test]
	fn check_header_works_with_equivocation() {
		let client = test_client::new();
		let pair = sr25519::Pair::generate();
		let public = pair.public();
		let authorities = vec![public.clone(), sr25519::Pair::generate().public()];

		let (header1, header1_hash) = create_header(2, 1, &pair);
		let (header2, header2_hash) = create_header(2, 2, &pair);
		let (header3, header3_hash) = create_header(4, 2, &pair);
		let (header4, header4_hash) = create_header(MAX_SLOT_CAPACITY + 4, 3, &pair);
		let (header5, header5_hash) = create_header(MAX_SLOT_CAPACITY + 4, 4, &pair);
		let (header6, header6_hash) = create_header(4, 3, &pair);

		let c = Arc::new(client);
		let max = u64::MAX;

		type B = RawBlock<ExtrinsicWrapper<u64>>;
		type P = sr25519::Pair;

		// It's ok to sign same headers.
		assert!(check_header::<B, _>(&c, 2, header1.clone(), header1_hash, &authorities, max).is_ok());
		assert!(check_header::<B, _>(&c, 3, header1, header1_hash, &authorities, max).is_ok());

		// But not two different headers at the same slot.
		assert!(check_header::<B, _>(&c, 4, header2, header2_hash, &authorities, max).is_err());

		// Different slot is ok.
		assert!(check_header::<B, _>(&c, 5, header3, header3_hash, &authorities, max).is_ok());

		// Here we trigger pruning and save header 4.
		assert!(check_header::<B, _>(&c, PRUNING_BOUND + 2, header4, header4_hash, &authorities, max).is_ok());

		// This fails because header 5 is an equivocation of header 4.
		assert!(check_header::<B, _>(&c, PRUNING_BOUND + 3, header5, header5_hash, &authorities, max).is_err());

		// This is ok because we pruned the corresponding header. Shows that we are pruning.
		assert!(check_header::<B, _>(&c, PRUNING_BOUND + 4, header6, header6_hash, &authorities, max).is_ok());
	}
}<|MERGE_RESOLUTION|>--- conflicted
+++ resolved
@@ -442,14 +442,8 @@
 //
 // FIXME #1018 needs misbehavior types
 #[forbid(warnings)]
-<<<<<<< HEAD
-fn check_header<
-	B: Block + Sized,
->(
-=======
 fn check_header<B: Block + Sized, C: AuxStore>(
 	client: &Arc<C>,
->>>>>>> 563096ee
 	slot_now: u64,
 	mut header: B::Header,
 	hash: B::Hash,
@@ -491,14 +485,9 @@
 
 	let BabePreDigest {
 		slot_num,
-<<<<<<< HEAD
 		author,
-=======
-		signature: LocalizedSignature { signer, signature },
 		proof,
->>>>>>> 563096ee
 		vrf_output,
-		proof,
 	} = pre_digest_seal.ok_or_else(|| {
 		debug!(target: "babe", "Header {:?} has no BABE pre-digest", hash);
 		format!("Header {:?} has no BABE pre-digest", hash)
@@ -529,22 +518,13 @@
 					format!("VRF verification failed")
 				})?
 			};
-				
+
 			if check(&inout, threshold) {
-<<<<<<< HEAD
-				let pre_digest = CompatibleDigestItem::babe_pre_digest(BabePreDigest {
-					slot_num,
-					author,
-					vrf_output,
-					proof,
-				});
-				Ok(CheckedHeader::Checked(header, (pre_digest, digest_item)))
-=======
-				match check_equivocation(&client, slot_now, slot_num, header.clone(), signer.clone()) {
+				match check_equivocation(&client, slot_now, slot_num, header.clone(), author.clone()) {
 					Ok(Some(equivocation_proof)) => {
 						let log_str = format!(
 							"Slot author {:?} is equivocating at slot {} with headers {:?} and {:?}",
-							signer,
+							author,
 							slot_num,
 							equivocation_proof.fst_header().hash(),
 							equivocation_proof.snd_header().hash(),
@@ -553,13 +533,13 @@
 						Err(log_str)
 					},
 					Ok(None) => {
-						Ok(CheckedHeader::Checked(header, digest_item))
+						let pre_digest = CompatibleDigestItem::babe_pre_digest(BabePreDigest { slot_num, author, proof, vrf_output });
+						Ok(CheckedHeader::Checked(header, (pre_digest, digest_item)))
 					},
 					Err(e) => {
 						Err(e.to_string())
 					},
 				}
->>>>>>> 563096ee
 			} else {
 				debug!(target: "babe", "VRF verification failed: threshold {} exceeded", threshold);
 				Err(format!("Validator {:?} made seal when it wasn’t its turn", author))
@@ -668,7 +648,7 @@
 			self.threshold,
 		)?;
 		match checked_header {
-			CheckedHeader::Checked(pre_header, (pre_digest, seal)) => {
+			CheckedHeader::Checked(mut pre_header, (pre_digest, seal)) => {
 				let BabePreDigest { slot_num, .. } = pre_digest.as_babe_pre_digest()
 					.expect("check_header always returns a pre-digest digest item; qed");
 
@@ -694,6 +674,8 @@
 					CONSENSUS_TRACE;
 					"babe.checked_and_importing";
 					"pre_header" => ?pre_header);
+
+				pre_header.digest_mut().push(pre_digest);
 
 				extra_verification.into_future().wait()?;
 
@@ -843,21 +825,18 @@
 	use parking_lot::Mutex;
 	use tokio::runtime::current_thread;
 	use keyring::sr25519::Keyring;
+	use super::generic::DigestItem;
 	use client::BlockchainEvents;
 	use test_client;
 	use futures::stream::Stream;
 	use log::debug;
 	use std::time::Duration;
-<<<<<<< HEAD
-	use generic::DigestItem;
-	type Item = DigestItem<Hash, Public, Signature>;
-=======
+	type Item = generic::DigestItem<Hash, Public, Signature>;
 	use test_client::AuthorityKeyring;
 	use primitives::hash::H256;
 	use runtime_primitives::testing::{Header as HeaderTest, Digest as DigestTest, Block as RawBlock, ExtrinsicWrapper};
 	use slots::{MAX_SLOT_CAPACITY, PRUNING_BOUND};
 
->>>>>>> 563096ee
 	type Error = client::error::Error;
 
 	type TestClient = client::Client<
@@ -976,22 +955,20 @@
 			Default::default(),
 			0,
 		);
-		
+
 		let (inout, proof, _batchable_proof) = get_keypair(&pair).vrf_sign_n_check(transcript, |inout| check(inout, u64::MAX)).unwrap();
 		let pre_hash: H256 = header.hash();
 		let to_sign = (slot_num, pre_hash, proof.to_bytes()).encode();
 		let signature = pair.sign(&to_sign[..]);
-		let item = <generic::DigestItem<_, _, _> as CompatibleDigestItem>::babe_seal(BabeSeal {
+		let item = <generic::DigestItem<_, _, _> as CompatibleDigestItem>::babe_pre_digest(BabePreDigest {
 			proof,
-			signature: LocalizedSignature {
-				signature,
-				signer: pair.public(),
-			},
+			author: pair.public(),
 			slot_num,
 			vrf_output: inout.to_output(),
 		});
 
 		header.digest_mut().push(item);
+		header.digest_mut().push(<generic::DigestItem<_, _, _> as CompatibleDigestItem>::babe_seal(signature));
 		(header, pre_hash)
 	}
 
