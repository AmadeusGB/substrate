--- conflicted
+++ resolved
@@ -47,12 +47,8 @@
 
 use runtime_primitives::{generic::{self, BlockId}, Justification};
 use runtime_primitives::traits::{
-<<<<<<< HEAD
 	Block, Header, Digest, DigestItemFor, DigestItem, ProvideRuntimeApi, AuthorityIdFor,
-	SimpleBitOps,
-=======
-	Block, Header, Digest, DigestItemFor, DigestItem, ProvideRuntimeApi, AuthorityIdFor, Zero,
->>>>>>> 563096ee
+	SimpleBitOps, Zero,
 };
 use runtime_support::serde::{Serialize, Deserialize};
 
@@ -132,61 +128,6 @@
 	}
 }
 
-<<<<<<< HEAD
-=======
-/// Start the aura worker in a separate thread.
-#[deprecated(since = "1.1", note = "Please spawn a thread manually")]
-pub fn start_aura_thread<B, C, SC, E, I, P, SO, Error, OnExit>(
-	slot_duration: SlotDuration,
-	local_key: Arc<P>,
-	client: Arc<C>,
-	select_chain: SC,
-	block_import: Arc<I>,
-	env: Arc<E>,
-	sync_oracle: SO,
-	on_exit: OnExit,
-	inherent_data_providers: InherentDataProviders,
-	force_authoring: bool,
-) -> Result<(), consensus_common::Error> where
-	B: Block + 'static,
-	C: ProvideRuntimeApi + ProvideCache<B> + AuxStore + Send + Sync + 'static,
-	C::Api: AuthoritiesApi<B>,
-	SC: SelectChain<B> + Clone + 'static,
-	E: Environment<B, Error=Error> + Send + Sync + 'static,
-	E::Proposer: Proposer<B, Error=Error> + Send + 'static,
-	<<E::Proposer as Proposer<B>>::Create as IntoFuture>::Future: Send + 'static,
-	I: BlockImport<B> + Send + Sync + 'static,
-	Error: From<I::Error> + 'static,
-	P: Pair + Send + Sync + 'static,
-	P::Public: Encode + Decode + Eq + Clone + Debug + Hash + Send + Sync + 'static,
-	P::Signature: Encode,
-	SO: SyncOracle + Send + Sync + Clone + 'static,
-	OnExit: Future<Item=(), Error=()> + Send + 'static,
-	DigestItemFor<B>: CompatibleDigestItem<P> + DigestItem<AuthorityId=AuthorityId<P>> + 'static,
-	Error: ::std::error::Error + Send + From<::consensus_common::Error> + 'static,
-{
-	let worker = AuraWorker {
-		client: client.clone(),
-		block_import,
-		env,
-		local_key,
-		inherent_data_providers: inherent_data_providers.clone(),
-		sync_oracle: sync_oracle.clone(),
-		force_authoring,
-	};
-
-	#[allow(deprecated)]	// The function we are in is also deprecated.
-	slots::start_slot_worker_thread::<_, _, _, _, AuraSlotCompatible, u64, _>(
-		slot_duration.0,
-		select_chain,
-		Arc::new(worker),
-		sync_oracle,
-		on_exit,
-		inherent_data_providers
-	)
-}
-
->>>>>>> 563096ee
 /// Start the aura worker. The returned future should be run in a tokio runtime.
 pub fn start_aura<B, C, SC, E, I, P, SO, Error, OnExit, HashT, H>(
 	slot_duration: SlotDuration,
@@ -200,13 +141,8 @@
 	inherent_data_providers: InherentDataProviders,
 	force_authoring: bool,
 ) -> Result<impl Future<Item=(), Error=()>, consensus_common::Error> where
-<<<<<<< HEAD
 	B: Block<Header=H, Hash=HashT>,
-	C: ProvideRuntimeApi + ProvideCache<B>,
-=======
-	B: Block,
 	C: ProvideRuntimeApi + ProvideCache<B> + AuxStore,
->>>>>>> 563096ee
 	C::Api: AuthoritiesApi<B>,
 	SC: SelectChain<B>,
 	generic::DigestItem<HashT, P::Public, P::Signature>: DigestItem<Hash=HashT>,
@@ -255,18 +191,13 @@
 	force_authoring: bool,
 }
 
-<<<<<<< HEAD
 impl<
 	Hash: Debug + Eq + Copy + SimpleBitOps + Encode + Decode + Serialize +
 		for<'de> Deserialize<'de> + Debug + Default + AsRef<[u8]> + AsMut<[u8]> +
 		std::hash::Hash + Display + Send + Sync + 'static,
 	H: Header<Digest=generic::Digest<generic::DigestItem<B::Hash, P::Public, P::Signature>>, Hash=B::Hash>,
 	B: Block<Header=H, Hash=Hash>, C, E, I, P, Error, SO> SlotWorker<B> for AuraWorker<C, E, I, P, SO> where
-	C: ProvideRuntimeApi + ProvideCache<B>,
-=======
-impl<B: Block, C, E, I, P, Error, SO> SlotWorker<B> for AuraWorker<C, E, I, P, SO> where
 	C: ProvideRuntimeApi + ProvideCache<B> + AuxStore,
->>>>>>> 563096ee
 	C::Api: AuthoritiesApi<B>,
 	E: Environment<B, Error=Error>,
 	E::Proposer: Proposer<B, Error=Error>,
@@ -511,10 +442,6 @@
 		let to_sign = (slot_num, pre_hash).encode();
 		let public = expected_author;
 
-<<<<<<< HEAD
-		if P::verify(sig, &to_sign[..], public) {
-			Ok(CheckedHeader::Checked(header, (slot_num, seal)))
-=======
 		if P::verify(&sig, &to_sign[..], public) {
 			match check_equivocation::<_, _, <P as Pair>::Public>(
 				client,
@@ -533,10 +460,9 @@
 					info!("{}", log_str);
 					Err(log_str)
 				},
-				Ok(None) => Ok(CheckedHeader::Checked(header, digest_item)),
+				Ok(None) => Ok(CheckedHeader::Checked(header, (slot_num, seal))),
 				Err(e) => Err(e.to_string()),
 			}
->>>>>>> 563096ee
 		} else {
 			Err(format!("Bad signature on {:?}", hash))
 		}
@@ -824,9 +750,6 @@
 			extra,
 			inherent_data_providers,
 			phantom: PhantomData,
-<<<<<<< HEAD
-=======
-			allow_old_seals: false,
 		}
 	);
 	Ok(BasicQueue::new(
@@ -838,64 +761,15 @@
 	))
 }
 
-/// Start an import queue for the Aura consensus algorithm with backwards compatibility.
-#[deprecated(
-	since = "1.0.1",
-	note = "should not be used unless backwards compatibility with an older chain is needed.",
-)]
-pub fn import_queue_accept_old_seals<B, C, E, P>(
-	slot_duration: SlotDuration,
-	block_import: SharedBlockImport<B>,
-	justification_import: Option<SharedJustificationImport<B>>,
-	finality_proof_import: Option<SharedFinalityProofImport<B>>,
-	finality_proof_request_builder: Option<SharedFinalityProofRequestBuilder<B>>,
-	client: Arc<C>,
-	extra: E,
-	inherent_data_providers: InherentDataProviders,
-) -> Result<AuraImportQueue<B>, consensus_common::Error> where
-	B: Block,
-	C: 'static + ProvideRuntimeApi + ProvideCache<B> + Send + Sync + AuxStore,
-	C::Api: BlockBuilderApi<B> + AuthoritiesApi<B>,
-	DigestItemFor<B>: CompatibleDigestItem<P> + DigestItem<AuthorityId=AuthorityId<P>>,
-	E: 'static + ExtraVerification<B>,
-	P: Pair + Send + Sync + 'static,
-	P::Public: Clone + Eq + Send + Sync + Hash + Debug + Encode + Decode + AsRef<P::Public>,
-	P::Signature: Encode + Decode,
-{
-	register_aura_inherent_data_provider(&inherent_data_providers, slot_duration.get())?;
-	initialize_authorities_cache(&*client)?;
-
-	let verifier = Arc::new(
-		AuraVerifier {
-			client: client.clone(),
-			extra,
-			inherent_data_providers,
-			phantom: PhantomData,
-			allow_old_seals: true,
->>>>>>> 563096ee
-		}
-	);
-	Ok(BasicQueue::new(
-		verifier,
-		block_import,
-		justification_import,
-		finality_proof_import,
-		finality_proof_request_builder,
-	))
-}
-
 #[cfg(test)]
 mod tests {
 	use super::*;
+	use futures::stream::Stream as _;
+	use generic::DigestItem;
 	use consensus_common::NoNetwork as DummyOracle;
 	use network::test::*;
-<<<<<<< HEAD
-	use network::test::{Block as TestBlock, PeersClient};
+	use network::test::{Block as TestBlock, PeersClient, PeersFullClient};
 	use runtime_primitives::traits::{Block as BlockT, DigestFor};
-=======
-	use network::test::{Block as TestBlock, PeersClient, PeersFullClient};
-	use runtime_primitives::traits::Block as BlockT;
->>>>>>> 563096ee
 	use network::config::ProtocolConfig;
 	use parking_lot::Mutex;
 	use tokio::runtime::current_thread;
@@ -903,13 +777,9 @@
 	use primitives::sr25519;
 	use client::{LongestChain, BlockchainEvents};
 	use test_client;
-<<<<<<< HEAD
-	use futures::stream::Stream;
-=======
 	use primitives::hash::H256;
 	use runtime_primitives::testing::{Header as HeaderTest, Digest as DigestTest, Block as RawBlock, ExtrinsicWrapper};
 	use slots::{MAX_SLOT_CAPACITY, PRUNING_BOUND};
->>>>>>> 563096ee
 
 	type Error = client::error::Error;
 
@@ -962,23 +832,6 @@
 		fn make_verifier(&self, client: PeersClient, _cfg: &ProtocolConfig)
 			-> Arc<Self::Verifier>
 		{
-<<<<<<< HEAD
-			let slot_duration = SlotDuration::get_or_compute(&*client)
-				.expect("slot duration available");
-			let inherent_data_providers = InherentDataProviders::new();
-			register_aura_inherent_data_provider(
-				&inherent_data_providers,
-				slot_duration.get()
-			).expect("Registers aura inherent data provider");
-
-			assert_eq!(slot_duration.get(), SLOT_DURATION);
-			Arc::new(AuraVerifier {
-				client,
-				extra: NothingExtra,
-				inherent_data_providers,
-				phantom: Default::default(),
-			})
-=======
 			match client {
 				PeersClient::Full(client) => {
 					let slot_duration = SlotDuration::get_or_compute(&*client)
@@ -995,12 +848,10 @@
 						extra: NothingExtra,
 						inherent_data_providers,
 						phantom: Default::default(),
-						allow_old_seals: false,
 					})
 				},
 				PeersClient::Light(_) => unreachable!("No (yet) tests for light client + Aura"),
 			}
->>>>>>> 563096ee
 		}
 
 		fn peer(&self, i: usize) -> &Peer<Self::PeerData, DummySpecialization> {
@@ -1032,14 +883,12 @@
 			extrinsics_root: Default::default(),
 			digest: DigestTest { logs: vec![], },
 		};
+		let mut item = <generic::DigestItem<_, _, _> as CompatibleDigestItem<sr25519::Pair>>::aura_pre_digest(slot_num);
+		header.digest_mut().push(item);
 		let header_hash: H256 = header.hash();
 		let to_sign = (slot_num, header_hash).encode();
 		let signature = pair.sign(&to_sign[..]);
-		
-		let item = <generic::DigestItem<_, _, _> as CompatibleDigestItem<sr25519::Pair>>::aura_seal(
-			slot_num,
-			signature,
-		);
+		item = <generic::DigestItem<_, _, _> as CompatibleDigestItem<sr25519::Pair>>::aura_seal(signature);
 		header.digest_mut().push(item);
 		(header, header_hash)
 	}
@@ -1147,22 +996,22 @@
 		let c = Arc::new(client);
 
 		// It's ok to sign same headers.
-		assert!(check_header::<_, B, P>(&c, 2, header1.clone(), header1_hash, &authorities, false).is_ok());
-		assert!(check_header::<_, B, P>(&c, 3, header1, header1_hash, &authorities, false).is_ok());
+		check_header::<_, B, P>(&c, 2, header1.clone(), header1_hash, &authorities).unwrap();
+		assert!(check_header::<_, B, P>(&c, 3, header1, header1_hash, &authorities).is_ok());
 
 		// But not two different headers at the same slot.
-		assert!(check_header::<_, B, P>(&c, 4, header2, header2_hash, &authorities, false).is_err());
+		assert!(check_header::<_, B, P>(&c, 4, header2, header2_hash, &authorities).is_err());
 
 		// Different slot is ok.
-		assert!(check_header::<_, B, P>(&c, 5, header3, header3_hash, &authorities, false).is_ok());
-		
+		assert!(check_header::<_, B, P>(&c, 5, header3, header3_hash, &authorities).is_ok());
+
 		// Here we trigger pruning and save header 4.
-		assert!(check_header::<_, B, P>(&c, PRUNING_BOUND + 2, header4, header4_hash, &authorities, false).is_ok());
+		assert!(check_header::<_, B, P>(&c, PRUNING_BOUND + 2, header4, header4_hash, &authorities).is_ok());
 
 		// This fails because header 5 is an equivocation of header 4.
-		assert!(check_header::<_, B, P>(&c, PRUNING_BOUND + 3, header5, header5_hash, &authorities, false).is_err());
+		assert!(check_header::<_, B, P>(&c, PRUNING_BOUND + 3, header5, header5_hash, &authorities).is_err());
 
 		// This is ok because we pruned the corresponding header. Shows that we are pruning.
-		assert!(check_header::<_, B, P>(&c, PRUNING_BOUND + 4, header6, header6_hash, &authorities, false).is_ok());
+		assert!(check_header::<_, B, P>(&c, PRUNING_BOUND + 4, header6, header6_hash, &authorities).is_ok());
 	}
 }