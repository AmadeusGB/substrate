--- conflicted
+++ resolved
@@ -125,7 +125,6 @@
 	}
 }
 
-<<<<<<< HEAD
 /// Start the aura worker. The returned future should be run in a tokio runtime.
 pub fn start_aura<
 	HashT: Debug + Eq + Copy + SimpleBitOps + Encode + Decode + Serialize +
@@ -135,68 +134,12 @@
 	B: Block<Header=H, Hash=HashT>,
 	C: ChainHead<B> + ProvideRuntimeApi + ProvideCache<B>,
 	E: Environment<B, Error=Error>,
-=======
-/// Start the aura worker in a separate thread.
-#[deprecated(since = "1.1", note = "Please spawn a thread manually")]
-pub fn start_aura_thread<B, C, SC, E, I, P, SO, Error, OnExit>(
-	slot_duration: SlotDuration,
-	local_key: Arc<P>,
-	client: Arc<C>,
-	select_chain: SC,
-	block_import: Arc<I>,
-	env: Arc<E>,
-	sync_oracle: SO,
-	on_exit: OnExit,
-	inherent_data_providers: InherentDataProviders,
-	force_authoring: bool,
-) -> Result<(), consensus_common::Error> where
-	B: Block + 'static,
-	C: ProvideRuntimeApi + ProvideCache<B> + Send + Sync + 'static,
-	C::Api: AuthoritiesApi<B>,
-	SC: SelectChain<B> + Clone + 'static,
-	E: Environment<B, Error=Error> + Send + Sync + 'static,
-	E::Proposer: Proposer<B, Error=Error> + Send + 'static,
-	<<E::Proposer as Proposer<B>>::Create as IntoFuture>::Future: Send + 'static,
->>>>>>> 98c891d6
 	I: BlockImport<B> + Send + Sync + 'static,
 	P: Pair + Send + Sync + 'static,
-<<<<<<< HEAD
 	Error: ::std::error::Error + Send + From<::consensus_common::Error> + From<I::Error> + 'static,
 	SO: SyncOracle + Send + Sync + Clone,
 	OnExit: Future<Item=(), Error=()>,
 >(
-=======
-	P::Public: Encode + Decode + Eq + Clone + Debug + Hash + Send + Sync + 'static,
-	P::Signature: Encode,
-	SO: SyncOracle + Send + Sync + Clone + 'static,
-	OnExit: Future<Item=(), Error=()> + Send + 'static,
-	DigestItemFor<B>: CompatibleDigestItem<P> + DigestItem<AuthorityId=AuthorityId<P>> + 'static,
-	Error: ::std::error::Error + Send + From<::consensus_common::Error> + 'static,
-{
-	let worker = AuraWorker {
-		client: client.clone(),
-		block_import,
-		env,
-		local_key,
-		inherent_data_providers: inherent_data_providers.clone(),
-		sync_oracle: sync_oracle.clone(),
-		force_authoring,
-	};
-
-	#[allow(deprecated)]	// The function we are in is also deprecated.
-	slots::start_slot_worker_thread::<_, _, _, _, AuraSlotCompatible, u64, _>(
-		slot_duration.0,
-		select_chain,
-		Arc::new(worker),
-		sync_oracle,
-		on_exit,
-		inherent_data_providers
-	)
-}
-
-/// Start the aura worker. The returned future should be run in a tokio runtime.
-pub fn start_aura<B, C, SC, E, I, P, SO, Error, OnExit>(
->>>>>>> 98c891d6
 	slot_duration: SlotDuration,
 	local_key: Arc<P>,
 	client: Arc<C>,
@@ -208,16 +151,8 @@
 	inherent_data_providers: InherentDataProviders,
 	force_authoring: bool,
 ) -> Result<impl Future<Item=(), Error=()>, consensus_common::Error> where
-<<<<<<< HEAD
 	generic::DigestItem<HashT, P::Public, P::Signature>: DigestItem<Hash=HashT>,
 	C::Api: AuthoritiesApi<B>,
-=======
-	B: Block,
-	C: ProvideRuntimeApi + ProvideCache<B>,
-	C::Api: AuthoritiesApi<B>,
-	SC: SelectChain<B> + Clone,
-	E: Environment<B, Error=Error>,
->>>>>>> 98c891d6
 	E::Proposer: Proposer<B, Error=Error>,
 	<<E::Proposer as Proposer<B>>::Create as IntoFuture>::Future: Send + 'static,
 	P::Public: std::hash::Hash + Eq + Send + Sync + Clone + Debug + Encode + Decode + 'static,
@@ -900,11 +835,7 @@
 				&inherent_data_providers, slot_duration.get()
 			).expect("Registers aura inherent data provider");
 
-<<<<<<< HEAD
 			let aura = start_aura::<_, _, _, _, _, _, sr25519::Pair, _, _, _>(
-=======
-			let aura = start_aura::<_, _, _, _, _, sr25519::Pair, _, _, _>(
->>>>>>> 98c891d6
 				slot_duration,
 				Arc::new(key.clone().into()),
 				client.clone(),
